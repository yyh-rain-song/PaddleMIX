--- conflicted
+++ resolved
@@ -14,12 +14,7 @@
 
 import sys
 import os
-<<<<<<< HEAD
 sys.path.insert(0, os.path.join(os.path.dirname(os.path.abspath(__file__)), '../../..'))
-=======
-sys.path.insert(
-    0, os.path.join(os.path.dirname(os.path.abspath(__file__)), '../../..'))
->>>>>>> d48c3875
 import paddle.distributed as dist
 from paddle.distributed import fleet
 from dataclasses import dataclass, field
@@ -39,16 +34,8 @@
 from paddlevlp.trainer.blip2_trainer import BLIP2Trainer as Trainer
 from paddlevlp.utils.log import logger
 from paddlenlp.transformers import AutoTokenizer
-<<<<<<< HEAD
 from paddlevlp.processors.blip_processing import BlipImageProcessor,BlipTextProcessor
 from paddlevlp.examples.blip2.utils import BlipCollator,load_model,LLM_LIST
-=======
-from paddlevlp.models.blip2.eva_vit import interpolate_pos_embed
-from paddlevlp.processors.blip_processing import BlipImageProcessor, BlipTextProcessor
-from paddlevlp.examples.blip2.utils import BlipCollator
-from paddlevlp.examples.blip2.utils import load_pretrained_model, LLM_LIST
-
->>>>>>> d48c3875
 
 @dataclass
 class DataArguments:
@@ -96,15 +83,9 @@
     model_path: str = field(
         default="https://bj.bcebos.com/v1/paddlenlp/models/community/Salesforce/blip2-opt-2.7b/blip2_pretrained.pdparams",
         metadata={
-<<<<<<< HEAD
             "help": "The path to model that we will use for eval."
         },
     )
-=======
-            "help":
-            "The path to pre-trained model that we will use for pretraining."
-        }, )
->>>>>>> d48c3875
     weight_decay: float = field(
         default=0.05, metadata={"help": "Weight decay if we apply some."})
     learning_rate: float = field(
@@ -256,13 +237,8 @@
     logger.info("training_args.use_hybrid_parallel:{}".format(
         training_args.use_hybrid_parallel))
     # create trainer
-<<<<<<< HEAD
     load_model(training_args,model, ckpt_dir=model_args.model_path,load_language_model=False)
     load_model(training_args,model.language_model, ckpt_dir=LLM_LIST[model_args.text_model_name_or_path],load_language_model=True)
-=======
-    load_pretrained_model(model, LLM_LIST[model_args.llm_name])
-    load_pretrained_model(model, training_args.pretrained_model_path)
->>>>>>> d48c3875
     trainer = Trainer(
         model=model,
         args=training_args,
