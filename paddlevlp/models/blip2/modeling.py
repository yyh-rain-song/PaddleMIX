# Copyright (c) 2023 PaddlePaddle Authors. All Rights Reserved.
# Copyright 2023 The Salesforce Team Authors and The HuggingFace Team. All rights reserved.
#
# Licensed under the Apache License, Version 2.0 (the "License");
# you may not use this file except in compliance with the License.
# You may obtain a copy of the License at
#
#     http://www.apache.org/licenses/LICENSE-2.0
#
# Unless required by applicable law or agreed to in writing, software
# distributed under the License is distributed on an "AS IS" BASIS,
# WITHOUT WARRANTIES OR CONDITIONS OF ANY KIND, either express or implied.
# See the License for the specific language governing permissions and
# limitations under the License.
""" Paddle BLIP2 model."""
from paddlevlp.utils.log import logger
import math
from dataclasses import dataclass
from typing import Any, Optional, Tuple, Union

import paddle
import paddle.nn as nn
import paddle.nn.functional as F
from paddle.distributed.fleet.utils import recompute
import paddle.distributed as dist

from paddlenlp.transformers.model_outputs import ModelOutput
from paddlenlp.transformers.model_utils import PretrainedModel

from paddlevlp.models.blip2.modeling_opt import OPTForCausalLM
from paddlenlp.transformers.t5.configuration import T5Config
from paddlenlp.transformers.t5.modeling import T5ForConditionalGeneration
from paddlenlp.utils.initializer import normal_, ones_, zeros_
from paddlenlp.utils.log import logger
from .configuration import Blip2Config
from paddlevlp.models.blip2.Qformer import BertLMHeadModel
from paddlenlp.transformers import AutoTokenizer
from paddlevlp.models.blip2.modeling_utils import disabled_train, all_gather_with_grad, concat_all_gather, masked_fill

BLIP_2_PRETRAINED_MODEL_ARCHIVE_LIST = [
    "Salesforce/blip2-flan-t5-xl",
    "Salesforce/blip2-opt-2.7b",
]

__all__ = [
    "Blip2ForConditionalGeneration",
]

def Parameter(tensor):
    return paddle.create_parameter(
        tensor.shape,
        dtype=tensor.dtype,
        default_initializer=nn.initializer.Assign(tensor), )


@dataclass
class Blip2ForConditionalGenerationModelOutput(ModelOutput):
    """
    Class defining the outputs of [`Blip2ForConditionalGeneration`].
    Args:
        loss (`paddle.Tensor`, *optional*, returned when `labels` is provided, `paddle.Tensor` of shape `(1,)`):
            Language modeling loss from the language model.
        logits (`paddle.Tensor` of shape `(batch_size, sequence_length, config.vocab_size)`):
            Prediction scores of the language modeling head of the language model.
        vision_outputs (`BaseModelOutputWithPooling`):
            Outputs of the vision encoder.
        qformer_outputs (`BaseModelOutputWithPoolingAndCrossAttentions`):
            Outputs of the Q-Former (Querying Transformer).
        language_model_outputs (`CausalLMOutputWithPast` or `Seq2SeqLMOutput`):
            Outputs of the language model.
    """
<<<<<<< HEAD

    loss: Optional[Tuple[paddle.Tensor]] = None
    logits: Optional[Tuple[paddle.Tensor]] = None
    vision_outputs: Optional[paddle.Tensor] = None
    qformer_outputs: Optional[Tuple[paddle.Tensor]] = None
    language_model_outputs: Optional[Tuple[paddle.Tensor]] = None

    def to_tuple(self) -> Tuple[Any]:
        return tuple(
            self[k] if k not in
            ["vision_outputs", "qformer_outputs", "language_model_outputs"] else
            getattr(self, k).to_tuple() for k in self.keys())

@dataclass
class Blip2ForStage1ModelOutput(Blip2ForConditionalGenerationModelOutput):
    """
    Class defining the outputs of [`Blip2ForStage1ModelOutput`].
    """
    loss: Optional[Tuple[paddle.Tensor]] = None
    loss_itc: Optional[Tuple[paddle.Tensor]] = None
    loss_itm: Optional[paddle.Tensor] = None
    loss_lm: Optional[Tuple[paddle.Tensor]] = None

# Copied from paddlenlp.transformers.blip.modeling.BlipVisionEmbeddings with Blip->Blip2
class Blip2VisionEmbeddings(nn.Layer):
    def __init__(self, config: Blip2VisionConfig):
        super().__init__()
        self.config = config
        self.embed_dim = config.hidden_size
        self.image_size = config.image_size
        self.patch_size = config.patch_size

        self.class_embedding = Parameter(
            paddle.randn(
                [1, 1, self.embed_dim], dtype=paddle.get_default_dtype()), )

        self.patch_embedding = nn.Conv2D(
            in_channels=3,
            out_channels=self.embed_dim,
            kernel_size=self.patch_size,
            stride=self.patch_size, )

        self.num_patches = (self.image_size // self.patch_size)**2
        self.num_positions = self.num_patches + 1

        self.position_embedding = Parameter(
            paddle.randn(
                [1, self.num_positions, self.embed_dim],
                dtype=paddle.get_default_dtype(), ))

    def forward(self, pixel_values: paddle.Tensor) -> paddle.Tensor:
        batch_size = pixel_values.shape[0]
        target_dtype = self.patch_embedding.weight.dtype
        patch_embeds = self.patch_embedding(
            pixel_values)  # shape = [*, width, grid, grid]
        patch_embeds = patch_embeds.flatten(2).transpose([0, 2, 1])
        class_embeds = self.class_embedding.expand(
            [batch_size, 1, -1]).cast(target_dtype)
        embeddings = paddle.concat([class_embeds, patch_embeds], axis=1)
        embeddings = embeddings + self.position_embedding[:, :embeddings.shape[
            1], :].cast(target_dtype)
        return embeddings


class Blip2Attention(nn.Layer):
    """Multi-headed attention from 'Attention Is All You Need' paper"""

    def __init__(self, config):
        super().__init__()
        self.config = config
        self.embed_dim = config.hidden_size
        self.num_heads = config.num_attention_heads
        self.head_dim = self.embed_dim // self.num_heads
        if self.head_dim * self.num_heads != self.embed_dim:
            raise ValueError(
                f"embed_dim must be divisible by num_heads (got `embed_dim`: {self.embed_dim} and `num_heads`:"
                f" {self.num_heads}).")
        self.scale = self.head_dim**-0.5
        self.dropout = nn.Dropout(config.attention_dropout)

        # small tweak here compared to CLIP, no bias here
        self.qkv = nn.Linear(
            self.embed_dim, 3 * self.embed_dim, bias_attr=False)

        if config.qkv_bias:
            q_bias = Parameter(
                paddle.zeros(
                    [self.embed_dim], dtype=paddle.get_default_dtype()))
            v_bias = Parameter(
                paddle.zeros(
                    [self.embed_dim], dtype=paddle.get_default_dtype()))
        else:
            q_bias = None
            v_bias = None

        if q_bias is not None:
            qkv_bias = paddle.concat(
                (q_bias, paddle.zeros_like(v_bias), v_bias))
            self.qkv.bias = Parameter(qkv_bias)

        self.projection = nn.Linear(self.embed_dim, self.embed_dim)

    def _shape(self, tensor: paddle.Tensor, seq_len: int, bsz: int):
        return tensor.reshape(
            [bsz, seq_len, self.num_heads, self.head_dim]).transpose(
                [0, 2, 1, 3])

    def forward(
            self,
            hidden_states: paddle.Tensor,
            head_mask: Optional[paddle.Tensor]=None,
            output_attentions: Optional[bool]=False, ) -> Tuple[
                paddle.Tensor, Optional[paddle.Tensor], Optional[Tuple[
                    paddle.Tensor]]]:
        """Input shape: Batch x Time x Channel"""

        bsz, tgt_len, embed_dim = hidden_states.shape

        mixed_qkv = self.qkv(hidden_states)

        mixed_qkv = mixed_qkv.reshape(
            [bsz, tgt_len, 3, self.num_heads,
             embed_dim // self.num_heads]).transpose([2, 0, 3, 1, 4])
        query_states, key_states, value_states = (
            mixed_qkv[0],
            mixed_qkv[1],
            mixed_qkv[2], )

        # Take the dot product between "query" and "key" to get the raw attention scores.
        attention_scores = paddle.matmul(
            query_states, key_states, transpose_y=True)

        attention_scores = attention_scores * self.scale

        # Normalize the attention scores to probabilities.
        attention_probs = F.softmax(attention_scores, axis=-1)

        # This is actually dropping out entire tokens to attend to, which might
        # seem a bit unusual, but is taken from the original Transformer paper.
        attention_probs = self.dropout(attention_probs)

        # Mask heads if we want to
        if head_mask is not None:
            attention_probs = attention_probs * head_mask

        context_layer = paddle.matmul(attention_probs, value_states).transpose(
            [0, 2, 1, 3])

        new_context_layer_shape = context_layer.shape[:-2] + [self.embed_dim, ]
        context_layer = context_layer.reshape(new_context_layer_shape)

        output = self.projection(context_layer)

        outputs = (output, attention_probs) if output_attentions else (output,
                                                                       None)

        return outputs


# Copied from paddlenlp.transformers.blip.modeling.BlipMLP
class Blip2MLP(nn.Layer):
    def __init__(self, config):
        super().__init__()
        self.config = config
        self.activation_fn = ACT2FN[config.hidden_act]
        self.fc1 = nn.Linear(config.hidden_size, config.intermediate_size)
        self.fc2 = nn.Linear(config.intermediate_size, config.hidden_size)

    def forward(self, hidden_states: paddle.Tensor) -> paddle.Tensor:
        hidden_states = self.fc1(hidden_states)
        hidden_states = self.activation_fn(hidden_states)
        hidden_states = self.fc2(hidden_states)
        return hidden_states


# Copied from paddlenlp.transformers.blip.modeling.BlipEncoderLayer with Blip->Blip2
class Blip2EncoderLayer(nn.Layer):
    def __init__(self, config: Blip2Config):
        super().__init__()
        self.embed_dim = config.hidden_size
        self.self_attn = Blip2Attention(config)
        self.layer_norm1 = nn.LayerNorm(
            self.embed_dim, epsilon=config.layer_norm_eps)
        self.mlp = Blip2MLP(config)
        self.layer_norm2 = nn.LayerNorm(
            self.embed_dim, epsilon=config.layer_norm_eps)

    def forward(
            self,
            hidden_states: paddle.Tensor,
            attention_mask: paddle.Tensor,
            output_attentions: Optional[bool]=False, ) -> Tuple[paddle.Tensor]:
        """
        Args:
            hidden_states (`paddle.Tensor`): input to the layer of shape `(batch, seq_len, embed_dim)`
            attention_mask (`paddle.Tensor`): attention mask of size
                `(batch, 1, tgt_len, src_len)` where padding elements are indicated by very large negative values.
                `(config.encoder_attention_heads,)`.
            output_attentions (`bool`, *optional*):
                Whether or not to return the attentions tensors of all attention layers. See `attentions` under
                returned tensors for more detail.
        """
        residual = hidden_states

        hidden_states = self.layer_norm1(hidden_states)

        hidden_states, attn_weights = self.self_attn(
            hidden_states=hidden_states,
            head_mask=attention_mask,
            output_attentions=output_attentions, )

        hidden_states = hidden_states + residual
        residual = hidden_states
        hidden_states = self.layer_norm2(hidden_states)
        hidden_states = self.mlp(hidden_states)

        hidden_states = hidden_states + residual

        outputs = (hidden_states, )

        if output_attentions:
            outputs += (attn_weights, )

        return outputs


class Blip2PretrainedModel(PretrainedModel):
    """
    An abstract class to handle weights initialization and a simple interface for downloading and loading pretrained
    models.
    """

    config_class = Blip2Config
    base_model_prefix = "blip"
    supports_gradient_checkpointing = True
    _keys_to_ignore_on_load_missing = [
        r"position_ids",
        r"language_model.encoder.embed_tokens.weight",
        r"language_model.decoder.embed_tokens.weight",
    ]
    _no_split_modules = ["Blip2Attention", "T5Block", "OPTDecoderLayer"]
    _keep_in_fp32_modules = ["wo"]

    def _init_weights(self, module):
        """Initialize the weights"""
        factor = self.config.initializer_range
        if (isinstance(module, nn.Conv2D) or isinstance(module, nn.Embedding) or
                isinstance(module, nn.Linear)):
            normal_(module.weight, mean=0.0, std=factor)
            if hasattr(module, "bias") and module.bias is not None:
                zeros_(module.bias)

        if isinstance(module, Blip2VisionEmbeddings):
            if hasattr(self.config, "vision_config"):
                factor = self.config.vision_config.initializer_range
            trunc_normal_ = nn.initializer.TruncatedNormal(mean=0.0, std=factor)
            trunc_normal_(module.position_embedding)
            trunc_normal_(module.class_embedding, )

        elif isinstance(module, nn.LayerNorm):
            zeros_(module.bias)
            ones_(module.weight)
        elif isinstance(module, nn.Linear) and module.bias is not None:
            zeros_(module.bias)

    def _set_gradient_checkpointing(self, module, value=False):
        if isinstance(module, Blip2Encoder):
            module.gradient_checkpointing = value

    @classmethod
    def init_vision_encoder(
        cls, model_name, img_size, drop_path_rate,mp_degree,gradient_checkpointing=False
    ):

        visual_encoder = create_eva_vit_g(img_size, drop_path_rate,mp_degree,gradient_checkpointing)

        ln_vision = paddle.nn.LayerNorm(visual_encoder.num_features)
        return visual_encoder, ln_vision
    @classmethod
    def init_Qformer(cls, num_query_token, vision_width, cross_attention_freq=2,mp_degree=1,gradient_checkpointing=False):
        encoder_config = BertConfig.from_pretrained("bert-base-uncased")
        encoder_config.encoder_width = vision_width
        # insert cross-attention layer every other block
        encoder_config.add_cross_attention = True
        encoder_config.cross_attention_freq = cross_attention_freq
        encoder_config.query_length = num_query_token
        encoder_config.mp_degree=mp_degree
        encoder_config.gradient_checkpointing=gradient_checkpointing
        # todo check dropout
        # encoder_config.attention_probs_dropout_prob = 0
        # encoder_config.hidden_dropout_prob = 0
        Qformer = BertLMHeadModel(config=encoder_config)
        query_tokens = paddle.create_parameter(
            shape=(1, num_query_token, encoder_config.hidden_size),
            dtype='float32',
            default_initializer=paddle.nn.initializer.Normal(mean=0.0, std=encoder_config.initializer_range)
        )
        return Qformer, query_tokens
    @classmethod
    def init_tokenizer(cls):
        tokenizer = AutoTokenizer.from_pretrained("bert-base-uncased")
        tokenizer.add_special_tokens({"bos_token": "[DEC]"})
        return tokenizer

class Blip2Encoder(nn.Layer):
    """
    Transformer encoder consisting of `config.num_hidden_layers` self attention layers. Each layer is a
    [`Blip2EncoderLayer`].
    Args:
        config (`Blip2Config`):
            The corresponding vision configuration for the `Blip2Encoder`.
    """

    def __init__(self, config: Blip2Config):
        super().__init__()
        self.config = config
        self.layers = nn.LayerList([
            Blip2EncoderLayer(config) for _ in range(config.num_hidden_layers)
        ])
        self.gradient_checkpointing = False

    def forward(
            self,
            inputs_embeds,
            attention_mask: Optional[paddle.Tensor]=None,
            output_attentions: Optional[bool]=None,
            output_hidden_states: Optional[bool]=None,
            return_dict: Optional[bool]=None, ) -> Union[Tuple,
                                                         BaseModelOutput]:
        r"""
        Args:
            inputs_embeds (`paddle.Tensor` of shape `(batch_size, sequence_length, hidden_size)`):
                Optionally, instead of passing `input_ids` you can choose to directly pass an embedded representation.
                This is useful if you want more control over how to convert `input_ids` indices into associated vectors
                than the model's internal embedding lookup matrix.
            attention_mask (`paddle.Tensor` of shape `(batch_size, sequence_length)`, *optional*):
                Mask to avoid performing attention on padding token indices. Mask values selected in `[0, 1]`:
                - 1 for tokens that are **not masked**,
                - 0 for tokens that are **masked**.
                [What are attention masks?](../glossary#attention-mask)
            output_attentions (`bool`, *optional*):
                Whether or not to return the attentions tensors of all attention layers. See `attentions` under
                returned tensors for more detail.
            output_hidden_states (`bool`, *optional*):
                Whether or not to return the hidden states of all layers. See `hidden_states` under returned tensors
                for more detail.
            return_dict (`bool`, *optional*):
                Whether or not to return a [`~utils.ModelOutput`] instead of a plain tuple.
        """
        output_attentions = (output_attentions if output_attentions is not None
                             else self.config.output_attentions)
        output_hidden_states = (output_hidden_states
                                if output_hidden_states is not None else
                                self.config.output_hidden_states)
        return_dict = (return_dict if return_dict is not None else
                       self.config.use_return_dict)

        encoder_states = () if output_hidden_states else None
        all_attentions = () if output_attentions else None
        logger.info("gradient_checkpointing of qformer:{}".format(
            self.gradient_checkpointing))
        hidden_states = inputs_embeds
        for idx, encoder_layer in enumerate(self.layers):
            if output_hidden_states:
                encoder_states = encoder_states + (hidden_states, )
            if self.gradient_checkpointing and self.training:

                def create_custom_forward(module):
                    def custom_forward(*inputs):
                        return module(*inputs, output_attentions)

                    return custom_forward

                layer_outputs = recompute(
                    create_custom_forward(encoder_layer),
                    hidden_states,
                    attention_mask, )
            else:
                layer_outputs = encoder_layer(
                    hidden_states,
                    attention_mask,
                    output_attentions=output_attentions, )

            hidden_states = layer_outputs[0]

            if output_attentions:
                all_attentions = all_attentions + (layer_outputs[1], )

        if output_hidden_states:
            encoder_states = encoder_states + (hidden_states, )

        if not return_dict:
            return tuple(
                v for v in [hidden_states, encoder_states, all_attentions]
                if v is not None)
        return BaseModelOutput(
            last_hidden_state=hidden_states,
            hidden_states=encoder_states,
            attentions=all_attentions, )


class Blip2VisionModel(Blip2PretrainedModel):
    main_input_name = "pixel_values"
    config_class = Blip2VisionConfig

    def __init__(self, config: Blip2VisionConfig):
        super().__init__(config)
        self.config = config
        embed_dim = config.hidden_size

        self.embeddings = Blip2VisionEmbeddings(config)
        self.encoder = Blip2Encoder(config)
        self.post_layernorm = nn.LayerNorm(
            embed_dim, epsilon=config.layer_norm_eps)

    def forward(
            self,
            pixel_values: Optional[paddle.Tensor]=None,
            output_attentions: Optional[bool]=None,
            output_hidden_states: Optional[bool]=None,
            return_dict: Optional[bool]=None, ) -> Union[
                Tuple, BaseModelOutputWithPooling]:
        r"""
        Returns:
        """
        output_attentions = (output_attentions if output_attentions is not None
                             else self.config.output_attentions)
        output_hidden_states = (output_hidden_states
                                if output_hidden_states is not None else
                                self.config.output_hidden_states)
        return_dict = (return_dict if return_dict is not None else
                       self.config.use_return_dict)

        if pixel_values is None:
            raise ValueError("You have to specify pixel_values")

        hidden_states = self.embeddings(pixel_values)

        encoder_outputs = self.encoder(
            inputs_embeds=hidden_states,
            output_attentions=output_attentions,
            output_hidden_states=output_hidden_states,
            return_dict=return_dict, )

        last_hidden_state = encoder_outputs[0]
        last_hidden_state = self.post_layernorm(last_hidden_state)

        pooled_output = last_hidden_state[:, 0, :]
        pooled_output = self.post_layernorm(pooled_output)

        if not return_dict:
            return (last_hidden_state, pooled_output) + encoder_outputs[1:]

        return BaseModelOutputWithPooling(
            last_hidden_state=last_hidden_state,
            pooler_output=pooled_output,
            hidden_states=encoder_outputs.hidden_states,
            attentions=encoder_outputs.attentions, )

    def get_input_embeddings(self):
        return self.embeddings


class Blip2QFormerMultiHeadAttention(nn.Layer):
    def __init__(self, config, is_cross_attention=False):
        super().__init__()
        self.config = config
        if config.hidden_size % config.num_attention_heads != 0 and not hasattr(
                config, "embedding_size"):
            raise ValueError(
                "The hidden size (%d) is not a multiple of the number of attention heads (%d)"
                % (config.hidden_size, config.num_attention_heads))

        self.num_attention_heads = config.num_attention_heads
        self.attention_head_size = int(config.hidden_size /
                                       config.num_attention_heads)
        self.all_head_size = self.num_attention_heads * self.attention_head_size

        self.query = nn.Linear(config.hidden_size, self.all_head_size)
        if is_cross_attention:
            self.key = nn.Linear(config.encoder_hidden_size, self.all_head_size)
            self.value = nn.Linear(config.encoder_hidden_size,
                                   self.all_head_size)
        else:
            self.key = nn.Linear(config.hidden_size, self.all_head_size)
            self.value = nn.Linear(config.hidden_size, self.all_head_size)

        self.dropout = nn.Dropout(config.attention_probs_dropout_prob)
        self.position_embedding_type = getattr(
            config, "position_embedding_type", "absolute")
        if (self.position_embedding_type == "relative_key" or
                self.position_embedding_type == "relative_key_query"):
            self.max_position_embeddings = config.max_position_embeddings
            self.distance_embedding = nn.Embedding(
                2 * config.max_position_embeddings - 1,
                self.attention_head_size)
        self.save_attention = False

    def save_attn_gradients(self, attn_gradients):
        self.attn_gradients = attn_gradients

    def get_attn_gradients(self):
        return self.attn_gradients

    def save_attention_map(self, attention_map):
        self.attention_map = attention_map

    def get_attention_map(self):
        return self.attention_map

    def transpose_for_scores(self, x):
        new_x_shape = x.shape[:-1] + [
            self.num_attention_heads,
            self.attention_head_size,
        ]
        x = x.reshape(new_x_shape)
        return x.transpose([0, 2, 1, 3])

    def forward(
            self,
            hidden_states,
            attention_mask=None,
            head_mask=None,
            encoder_hidden_states=None,
            encoder_attention_mask=None,
            past_key_value=None,
            output_attentions=False, ):
        # If this is instantiated as a cross-attention module, the keys
        # and values come from an encoder; the attention mask needs to be
        # such that the encoder's padding tokens are not attended to.
        is_cross_attention = encoder_hidden_states is not None

        if is_cross_attention:
            key_layer = self.transpose_for_scores(
                self.key(encoder_hidden_states))
            value_layer = self.transpose_for_scores(
                self.value(encoder_hidden_states))
            attention_mask = encoder_attention_mask
        elif past_key_value is not None:
            key_layer = self.transpose_for_scores(self.key(hidden_states))
            value_layer = self.transpose_for_scores(self.value(hidden_states))
            key_layer = paddle.concat([past_key_value[0], key_layer], axis=2)
            value_layer = paddle.concat(
                [past_key_value[1], value_layer], axis=2)
        else:
            key_layer = self.transpose_for_scores(self.key(hidden_states))
            value_layer = self.transpose_for_scores(self.value(hidden_states))

        mixed_query_layer = self.query(hidden_states)

        query_layer = self.transpose_for_scores(mixed_query_layer)

        past_key_value = (key_layer, value_layer)

        # Take the dot product between "query" and "key" to get the raw attention scores.
        attention_scores = paddle.matmul(
            query_layer, key_layer, transpose_y=True)

        if (self.position_embedding_type == "relative_key" or
                self.position_embedding_type == "relative_key_query"):
            seq_length = hidden_states.shape[1]
            position_ids_l = paddle.arange(
                seq_length, dtype="int64").reshape([-1, 1])
            position_ids_r = paddle.arange(
                seq_length, dtype="int64").reshape([1, -1])
            distance = position_ids_l - position_ids_r
            positional_embedding = self.distance_embedding(
                distance + self.max_position_embeddings - 1)
            positional_embedding = positional_embedding.cast(
                dtype=query_layer.dtype)  # fp16 compatibility

            if self.position_embedding_type == "relative_key":
                relative_position_scores = paddle.einsum(
                    "bhld,lrd->bhlr", query_layer, positional_embedding)
                attention_scores = attention_scores + relative_position_scores
            elif self.position_embedding_type == "relative_key_query":
                relative_position_scores_query = paddle.einsum(
                    "bhld,lrd->bhlr", query_layer, positional_embedding)
                relative_position_scores_key = paddle.einsum(
                    "bhrd,lrd->bhlr", key_layer, positional_embedding)
                attention_scores = (
                    attention_scores + relative_position_scores_query +
                    relative_position_scores_key)

        attention_scores = attention_scores / math.sqrt(
            self.attention_head_size)

        if attention_mask is not None:
            # Apply the attention mask is (precomputed for all layers in BertModel forward() function)
            attention_scores = attention_scores + attention_mask

        # Normalize the attention scores to probabilities.
        attention_probs = nn.Softmax(axis=-1)(attention_scores)

        if is_cross_attention and self.save_attention:
            self.save_attention_map(attention_probs)
            attention_probs.register_hook(self.save_attn_gradients)

        # This is actually dropping out entire tokens to attend to, which might
        # seem a bit unusual, but is taken from the original Transformer paper.
        attention_probs_dropped = self.dropout(attention_probs)

        # Mask heads if we want to
        if head_mask is not None:
            attention_probs_dropped = attention_probs_dropped * head_mask

        context_layer = paddle.matmul(attention_probs_dropped, value_layer)

        context_layer = context_layer.transpose([0, 2, 1, 3])
        new_context_layer_shape = context_layer.shape[:-2] + [
            self.all_head_size,
        ]
        context_layer = context_layer.reshape(new_context_layer_shape)

        outputs = ((context_layer, attention_probs)
                   if output_attentions else (context_layer, ))

        outputs = outputs + (past_key_value, )
        return outputs


# Copied from paddlenlp.transformers.bert.modeling.BertSelfOutput with Bert->Blip2QFormer
class Blip2QFormerSelfOutput(nn.Layer):
    def __init__(self, config):
        super().__init__()
        self.dense = nn.Linear(config.hidden_size, config.hidden_size)
        self.LayerNorm = nn.LayerNorm(
            config.hidden_size, epsilon=config.layer_norm_eps)
        self.dropout = nn.Dropout(config.hidden_dropout_prob)

    def forward(self, hidden_states: paddle.Tensor,
                input_tensor: paddle.Tensor) -> paddle.Tensor:
        hidden_states = self.dense(hidden_states)
        hidden_states = self.dropout(hidden_states)
        hidden_states = self.LayerNorm(hidden_states + input_tensor)
        return hidden_states


class Blip2QFormerAttention(nn.Layer):
    def __init__(self, config, is_cross_attention=False):
        super().__init__()
        self.attention = Blip2QFormerMultiHeadAttention(config,
                                                        is_cross_attention)
        self.output = Blip2QFormerSelfOutput(config)
        self.pruned_heads = set()

    def prune_heads(self, heads):
        if len(heads) == 0:
            return
        heads, index = find_pruneable_heads_and_indices(
            heads,
            self.attention.num_attention_heads,
            self.attention.attention_head_size,
            self.pruned_heads, )

        # Prune linear layers
        self.attention.query = prune_linear_layer(self.attention.query, index)
        self.attention.key = prune_linear_layer(self.attention.key, index)
        self.attention.value = prune_linear_layer(self.attention.value, index)
        self.output.dense = prune_linear_layer(self.output.dense, index, dim=1)

        # Update hyper params and store pruned heads
        self.attention.num_attention_heads = self.attention.num_attention_heads - len(
            heads)
        self.attention.all_head_size = (self.attention.attention_head_size *
                                        self.attention.num_attention_heads)
        self.pruned_heads = self.pruned_heads.union(heads)

    def forward(
            self,
            hidden_states: paddle.Tensor,
            attention_mask: Optional[paddle.Tensor]=None,
            head_mask: Optional[paddle.Tensor]=None,
            encoder_hidden_states: Optional[paddle.Tensor]=None,
            encoder_attention_mask: Optional[paddle.Tensor]=None,
            past_key_value: Optional[Tuple[Tuple[paddle.Tensor]]]=None,
            output_attentions: Optional[bool]=False, ) -> Tuple[paddle.Tensor]:
        self_outputs = self.attention(
            hidden_states,
            attention_mask,
            head_mask,
            encoder_hidden_states,
            encoder_attention_mask,
            past_key_value,
            output_attentions, )
        attention_output = self.output(self_outputs[0], hidden_states)
        outputs = (attention_output,
                   ) + self_outputs[1:]  # add attentions if we output them
        return outputs


# Copied from paddlenlp.transformers.bert.modeling.BertIntermediate with Bert->Blip2QFormer
class Blip2QFormerIntermediate(nn.Layer):
    def __init__(self, config):
        super().__init__()
        self.dense = nn.Linear(config.hidden_size, config.intermediate_size)
        if isinstance(config.hidden_act, str):
            self.intermediate_act_fn = ACT2FN[config.hidden_act]
        else:
            self.intermediate_act_fn = config.hidden_act

    def forward(self, hidden_states: paddle.Tensor) -> paddle.Tensor:
        hidden_states = self.dense(hidden_states)
        hidden_states = self.intermediate_act_fn(hidden_states)
        return hidden_states


# Copied from paddlenlp.transformers.bert.modeling.BertOutput with Bert->Blip2QFormer
class Blip2QFormerOutput(nn.Layer):
    def __init__(self, config):
        super().__init__()
        self.dense = nn.Linear(config.intermediate_size, config.hidden_size)
        self.LayerNorm = nn.LayerNorm(
            config.hidden_size, epsilon=config.layer_norm_eps)
        self.dropout = nn.Dropout(config.hidden_dropout_prob)

    def forward(self, hidden_states: paddle.Tensor,
                input_tensor: paddle.Tensor) -> paddle.Tensor:
        hidden_states = self.dense(hidden_states)
        hidden_states = self.dropout(hidden_states)
        hidden_states = self.LayerNorm(hidden_states + input_tensor)
        return hidden_states


class Blip2QFormerLayer(nn.Layer):
    def __init__(self, config, layer_idx):
        super().__init__()
        self.chunk_size_feed_forward = config.chunk_size_feed_forward
        self.seq_len_dim = 1
        self.attention = Blip2QFormerAttention(config)

        self.layer_idx = layer_idx

        if layer_idx % config.cross_attention_frequency == 0:
            self.crossattention = Blip2QFormerAttention(
                config, is_cross_attention=True)
            self.has_cross_attention = True
        else:
            self.has_cross_attention = False

        self.intermediate_query = Blip2QFormerIntermediate(config)
        self.output_query = Blip2QFormerOutput(config)

    def forward(
            self,
            hidden_states,
            attention_mask=None,
            head_mask=None,
            encoder_hidden_states=None,
            encoder_attention_mask=None,
            past_key_value=None,
            output_attentions=False,
            query_length=0, ):
        # decoder uni-directional self-attention cached key/values tuple is at positions 1,2
        self_attn_past_key_value = (past_key_value[:2]
                                    if past_key_value is not None else None)
        self_attention_outputs = self.attention(
            hidden_states,
            attention_mask,
            head_mask,
            output_attentions=output_attentions,
            past_key_value=self_attn_past_key_value, )
        attention_output = self_attention_outputs[0]
        outputs = self_attention_outputs[1:-1]

        present_key_value = self_attention_outputs[-1]

        if query_length > 0:
            query_attention_output = attention_output[:, :query_length, :]

            if self.has_cross_attention:
                if encoder_hidden_states is None:
                    raise ValueError(
                        "encoder_hidden_states must be given for cross-attention layers"
                    )
                cross_attention_outputs = self.crossattention(
                    query_attention_output,
                    attention_mask,
                    head_mask,
                    encoder_hidden_states,
                    encoder_attention_mask,
                    output_attentions=output_attentions, )
                query_attention_output = cross_attention_outputs[0]
                # add cross attentions if we output attention weights
                outputs = outputs + cross_attention_outputs[1:-1]

            layer_output = apply_chunking_to_forward(
                self.feed_forward_chunk_query,
                self.chunk_size_feed_forward,
                self.seq_len_dim,
                query_attention_output, )

            if attention_output.shape[1] > query_length:
                layer_output_text = apply_chunking_to_forward(
                    self.feed_forward_chunk,
                    self.chunk_size_feed_forward,
                    self.seq_len_dim,
                    attention_output[:, query_length:, :], )
                layer_output = paddle.concat(
                    [layer_output, layer_output_text], axis=1)
        else:
            layer_output = apply_chunking_to_forward(
                self.feed_forward_chunk,
                self.chunk_size_feed_forward,
                self.seq_len_dim,
                attention_output, )
        outputs = (layer_output, ) + outputs

        outputs = outputs + (present_key_value, )

        return outputs

    def feed_forward_chunk(self, attention_output):
        intermediate_output = self.intermediate(attention_output)
        layer_output = self.output(intermediate_output, attention_output)
        return layer_output

    def feed_forward_chunk_query(self, attention_output):
        intermediate_output = self.intermediate_query(attention_output)
        layer_output = self.output_query(intermediate_output, attention_output)
        return layer_output


class Blip2QFormerEncoder(nn.Layer):
    def __init__(self, config):
        super().__init__()
        self.config = config
        self.layer = nn.LayerList([
            Blip2QFormerLayer(config, layer_idx)
            for layer_idx in range(config.num_hidden_layers)
        ])
        self.gradient_checkpointing = False

    def forward(
            self,
            hidden_states,
            attention_mask=None,
            head_mask=None,
            encoder_hidden_states=None,
            encoder_attention_mask=None,
            past_key_values=None,
            use_cache=None,
            output_attentions=False,
            output_hidden_states=False,
            return_dict=True,
            query_length=0, ):
        all_hidden_states = () if output_hidden_states else None
        all_self_attentions = () if output_attentions else None
        all_cross_attentions = () if output_attentions else None

        next_decoder_cache = () if use_cache else None

        for i in range(self.config.num_hidden_layers):
            layer_module = self.layer[i]
            if output_hidden_states:
                all_hidden_states = all_hidden_states + (hidden_states, )

            layer_head_mask = head_mask[i] if head_mask is not None else None
            past_key_value = past_key_values[
                i] if past_key_values is not None else None

            if getattr(self.config, "gradient_checkpointing",
                       False) and self.training:
                if use_cache:
                    logger.warn(
                        "`use_cache=True` is incompatible with gradient checkpointing. Setting `use_cache=False`..."
                    )
                    use_cache = False

                def create_custom_forward(module):
                    def custom_forward(*inputs):
                        return module(*inputs, past_key_value,
                                      output_attentions, query_length)

                    return custom_forward

                layer_outputs = recompute(
                    create_custom_forward(layer_module),
                    hidden_states,
                    attention_mask,
                    layer_head_mask,
                    encoder_hidden_states,
                    encoder_attention_mask, )
            else:
                layer_outputs = layer_module(
                    hidden_states,
                    attention_mask,
                    layer_head_mask,
                    encoder_hidden_states,
                    encoder_attention_mask,
                    past_key_value,
                    output_attentions,
                    query_length, )

            hidden_states = layer_outputs[0]
            if use_cache:
                next_decoder_cache += (layer_outputs[-1], )
            if output_attentions:
                all_self_attentions = all_self_attentions + (layer_outputs[1], )
                if layer_module.has_cross_attention:
                    all_cross_attentions = all_cross_attentions + (
                        layer_outputs[2], )

        if output_hidden_states:
            all_hidden_states = all_hidden_states + (hidden_states, )

        if not return_dict:
            return tuple(v
                         for v in [
                             hidden_states,
                             next_decoder_cache,
                             all_hidden_states,
                             all_self_attentions,
                             all_cross_attentions,
                         ] if v is not None)
        return BaseModelOutputWithPastAndCrossAttentions(
            last_hidden_state=hidden_states,
            past_key_values=next_decoder_cache,
            hidden_states=all_hidden_states,
            attentions=all_self_attentions,
            cross_attentions=all_cross_attentions, )


class Blip2QFormerModel(Blip2PretrainedModel):
    """
    Querying Transformer (Q-Former), used in BLIP-2.
    """

    def __init__(self, config: Blip2QFormerConfig):
        super().__init__(config)
        self.config = config

        self.layernorm = nn.LayerNorm(
            config.hidden_size, epsilon=config.layer_norm_eps)
        self.dropout = nn.Dropout(config.hidden_dropout_prob)

        self.encoder = Blip2QFormerEncoder(config)

    def get_input_embeddings(self):
        return self.embeddings.word_embeddings

    def set_input_embeddings(self, value):
        self.embeddings.word_embeddings = value

    def _prune_heads(self, heads_to_prune):
        """
        Prunes heads of the model. heads_to_prune: dict of {layer_num: list of heads to prune in this layer} See base
        class PreTrainedModel
        """
        for layer, heads in heads_to_prune.items():
            self.encoder.layer[layer].attention.prune_heads(heads)

    def get_extended_attention_mask(
            self,
            attention_mask: paddle.Tensor,
            input_shape: Tuple[int],
            has_query: bool=False, ) -> paddle.Tensor:
        """
        Makes broadcastable attention and causal masks so that future and masked tokens are ignored.
        Arguments:
            attention_mask (`paddle.Tensor`):
                Mask with ones indicating tokens to attend to, zeros for tokens to ignore.
            input_shape (`Tuple[int]`):
                The shape of the input to the model.
        Returns:
            `paddle.Tensor` The extended attention mask, with a the same dtype as `attention_mask.dtype`.
        """
        # We can provide a self-attention mask of dimensions [batch_size, from_seq_length, to_seq_length]
        # ourselves in which case we just need to make it broadcastable to all heads.
        if attention_mask.dim() == 3:
            extended_attention_mask = attention_mask[:, None, :, :]
        elif attention_mask.dim() == 2:
            # Provided a padding mask of dimensions [batch_size, seq_length]
            # - the model is an encoder, so make the mask broadcastable to [batch_size, num_heads, seq_length, seq_length]
            extended_attention_mask = attention_mask[:, None, None, :]
        else:
            raise ValueError(
                "Wrong shape for input_ids (shape {}) or attention_mask (shape {})".
                format(input_shape, attention_mask.shape))

        # Since attention_mask is 1.0 for positions we want to attend and 0.0 for
        # masked positions, this operation will create a tensor which is 0.0 for
        # positions we want to attend and -10000.0 for masked positions.
        # Since we are adding it to the raw scores before the softmax, this is
        # effectively the same as removing these entirely.
        extended_attention_mask = extended_attention_mask.cast(
            dtype=self.config.dtype)  # fp16 compatibility
        extended_attention_mask = (1.0 - extended_attention_mask) * -10000.0
        return extended_attention_mask

    def invert_attention_mask(
            self, encoder_attention_mask: paddle.Tensor) -> paddle.Tensor:
        """
        Invert an attention mask (e.g., switches 0. and 1.).
        Args:
            encoder_attention_mask (`paddle.Tensor`): An attention mask.
        Returns:
            `paddle.Tensor`: The inverted attention mask.
        """
        if encoder_attention_mask.ndim == 3:
            encoder_extended_attention_mask = encoder_attention_mask[:,
                                                                     None, :, :]
        if encoder_attention_mask.ndim == 2:
            encoder_extended_attention_mask = encoder_attention_mask[:, None,
                                                                     None, :]
        # T5 has a mask that can compare sequence ids, we can simulate this here with this transposition
        # Cf. https://github.com/tensorflow/mesh/blob/8d2465e9bc93129b913b5ccc6a59aa97abd96ec6/mesh_tensorflow
        # /transformer/transformer_layers.py#L270
        # encoder_extended_attention_mask = (encoder_extended_attention_mask ==
        # encoder_extended_attention_mask.transpose(-1, -2))
        encoder_extended_attention_mask = encoder_extended_attention_mask.cast(
            dtype=self.config.dtype)  # fp16 compatibility
        encoder_extended_attention_mask = (
            1.0 - encoder_extended_attention_mask) * -1e4

        return encoder_extended_attention_mask

    def get_head_mask(
            self,
            head_mask: Optional[paddle.Tensor],
            num_hidden_layers: int,
            is_attention_chunked: bool=False, ) -> paddle.Tensor:
        """
        Prepare the head mask if needed.
        Args:
            head_mask (`paddle.Tensor` with shape `[num_heads]` or `[num_hidden_layers x num_heads]`, *optional*):
                The mask indicating if we should keep the heads or not (1.0 for keep, 0.0 for discard).
            num_hidden_layers (`int`):
                The number of hidden layers in the model.
            is_attention_chunked: (`bool`, *optional*, defaults to `False`):
                Whether or not the attentions scores are computed by chunks or not.
        Returns:
            `paddle.Tensor` with shape `[num_hidden_layers x batch x num_heads x seq_length x seq_length]` or list with
            `[None]` for each layer.
        """
        if head_mask is not None:
            head_mask = self._convert_head_mask_to_5d(head_mask,
                                                      num_hidden_layers)
            if is_attention_chunked is True:
                head_mask = head_mask.unsqueeze(-1)
        else:
            head_mask = [None] * num_hidden_layers

        return head_mask

    def _convert_head_mask_to_5d(self, head_mask, num_hidden_layers):
        """-> [num_hidden_layers x batch x num_heads x seq_length x seq_length]"""
        if head_mask.ndim == 1:
            head_mask = head_mask.unsqueeze(0).unsqueeze(0).unsqueeze(
                -1).unsqueeze(-1)
            head_mask = head_mask.expand([num_hidden_layers, -1, -1, -1, -1])
        elif head_mask.ndim == 2:
            head_mask = (head_mask.unsqueeze(1).unsqueeze(-1).unsqueeze(-1)
                         )  # We can specify head_mask for each layer
        assert head_mask.ndim == 5, f"head_mask.dim != 5, instead {head_mask.dim()}"
        head_mask = head_mask.cast(
            dtype=self.config.
            dtype)  # switch to float if need + fp16 compatibility
        return head_mask

    def forward(
            self,
            query_embeds,
            attention_mask=None,
            head_mask=None,
            encoder_hidden_states=None,
            encoder_attention_mask=None,
            past_key_values=None,
            use_cache=None,
            output_attentions=None,
            output_hidden_states=None,
            return_dict=None, ):
        r"""
        encoder_hidden_states  (`paddle.Tensor` of shape `(batch_size, sequence_length, hidden_size)`, `optional`):
            Sequence of hidden-states at the output of the last layer of the encoder. Used in the cross-attention if
            the model is configured as a decoder.
        encoder_attention_mask (`paddle.Tensor` of shape `(batch_size, sequence_length)`, `optional`):
            Mask to avoid performing attention on the padding token indices of the encoder input. This mask is used in
            the cross-attention if the model is configured as a decoder. Mask values selected in `[0, 1]`:
            - 1 for tokens that are **not masked**,
            - 0 for tokens that are **masked**.
        past_key_values (`tuple(tuple(paddle.Tensor))` of length `config.n_layers` with each tuple having 4 tensors of:
            shape `(batch_size, num_heads, sequence_length - 1, embed_size_per_head)`): Contains precomputed key and
            value hidden states of the attention blocks. Can be used to speed up decoding. If `past_key_values` are
            used, the user can optionally input only the last `decoder_input_ids` (those that don't have their past key
            value states given to this model) of shape `(batch_size, 1)` instead of all `decoder_input_ids` of shape
            `(batch_size, sequence_length)`.
        use_cache (`bool`, `optional`):
            If set to `True`, `past_key_values` key value states are returned and can be used to speed up decoding (see
            `past_key_values`).
        """
        output_attentions = (output_attentions if output_attentions is not None
                             else self.config.output_attentions)
        output_hidden_states = (output_hidden_states
                                if output_hidden_states is not None else
                                self.config.output_hidden_states)
        return_dict = (return_dict if return_dict is not None else
                       self.config.use_return_dict)

        # past_key_values_length
        past_key_values_length = (
            past_key_values[0][0].shape[2] - self.config.query_length
            if past_key_values is not None else 0)

        query_length = query_embeds.shape[1] if query_embeds is not None else 0

        embedding_output = self.layernorm(
            query_embeds.cast(self.layernorm.weight.dtype))
        embedding_output = self.dropout(embedding_output)
        input_shape = embedding_output.shape[:-1]
        batch_size, seq_length = input_shape

        if attention_mask is None:
            attention_mask = paddle.ones((
                (batch_size, seq_length + past_key_values_length)))

        # We can provide a self-attention mask of dimensions [batch_size, from_seq_length, to_seq_length]
        # ourselves in which case we just need to make it broadcastable to all heads.
        extended_attention_mask = self.get_extended_attention_mask(
            attention_mask, input_shape)

        # If a 2D or 3D attention mask is provided for the cross-attention
        # we need to make broadcastable to [batch_size, num_heads, seq_length, seq_length]
        if encoder_hidden_states is not None:
            if type(encoder_hidden_states) == list:
                encoder_batch_size, encoder_sequence_length, _ = encoder_hidden_states[
                    0].shape
            else:
                (
                    encoder_batch_size,
                    encoder_sequence_length,
                    _, ) = encoder_hidden_states.shape
            encoder_hidden_shape = (encoder_batch_size, encoder_sequence_length)

            if type(encoder_attention_mask) == list:
                encoder_extended_attention_mask = [
                    self.invert_attention_mask(mask)
                    for mask in encoder_attention_mask
                ]
            elif encoder_attention_mask is None:
                encoder_attention_mask = paddle.ones(encoder_hidden_shape)
                encoder_extended_attention_mask = self.invert_attention_mask(
                    encoder_attention_mask)
            else:
                encoder_extended_attention_mask = self.invert_attention_mask(
                    encoder_attention_mask)
        else:
            encoder_extended_attention_mask = None

        # Prepare head mask if needed
        # 1.0 in head_mask indicate we keep the head
        # attention_probs has shape bsz x n_heads x N x N
        # input head_mask has shape [num_heads] or [num_hidden_layers x num_heads]
        # and head_mask is converted to shape [num_hidden_layers x batch x num_heads x seq_length x seq_length]
        head_mask = self.get_head_mask(head_mask, self.config.num_hidden_layers)

        encoder_outputs = self.encoder(
            embedding_output,
            attention_mask=extended_attention_mask,
            head_mask=head_mask,
            encoder_hidden_states=encoder_hidden_states,
            encoder_attention_mask=encoder_extended_attention_mask,
            past_key_values=past_key_values,
            use_cache=use_cache,
            output_attentions=output_attentions,
            output_hidden_states=output_hidden_states,
            return_dict=return_dict,
            query_length=query_length, )
        sequence_output = encoder_outputs[0]
        pooled_output = sequence_output[:, 0, :]

        if not return_dict:
            return (sequence_output, pooled_output) + encoder_outputs[1:]

        return BaseModelOutputWithPoolingAndCrossAttentions(
            last_hidden_state=sequence_output,
            pooler_output=pooled_output,
            past_key_values=encoder_outputs.past_key_values,
            hidden_states=encoder_outputs.hidden_states,
            attentions=encoder_outputs.attentions,
            cross_attentions=encoder_outputs.cross_attentions, )


class Blip2Model(Blip2PretrainedModel):
    config_class = Blip2Config
    main_input_name = "pixel_values"

    def __init__(self, config: Blip2Config):
        super().__init__(config)

        self.vision_model = Blip2VisionModel(config.vision_config)
        self.query_tokens = Parameter(
            paddle.zeros([
                1, config.num_query_tokens, config.qformer_config.hidden_size
            ]))
        self.qformer = Blip2QFormerModel(config.qformer_config)

        self.language_projection = nn.Linear(config.qformer_config.hidden_size,
                                             config.text_config.hidden_size)

        if config.use_decoder_only_language_model:
            if isinstance(config.text_config, OPTConfig):
                language_model = OPTForCausalLM.from_pretrained(
                    opt_model, low_cpu_mem_usage=True, load_state_as_np=True)
            else:
                raise NotImplementedError
        else:
            if isinstance(config.text_config, T5Config):
                language_model = T5ForConditionalGeneration(config.text_config)
            else:
                raise NotImplementedError
        self.language_model = language_model

    def get_input_embeddings(self) -> nn.Layer:
        return self.vision_model.embeddings.patch_embedding

    def get_text_features(
            self,
            input_ids: Optional[paddle.Tensor]=None,
            attention_mask: Optional[paddle.Tensor]=None,
            decoder_input_ids: Optional[paddle.Tensor]=None,
            decoder_attention_mask: Optional[paddle.Tensor]=None,
            labels: Optional[paddle.Tensor]=None,
            output_attentions: Optional[bool]=None,
            output_hidden_states: Optional[bool]=None,
            return_dict: Optional[bool]=None, ):
        r"""
        Returns:
            text_outputs (`CausalLMOutputWithPast`, or `tuple(paddle.Tensor)` if `return_dict=False`):
                The language model outputs. If `return_dict=True`, the output is a [`CausalLMOutputWithPast`] that
                contains the language model logits, the past key values and the hidden states if
                `output_hidden_states=True`.
        Examples:
        ```python
        >>> import paddle
        >>> from paddlenlp.transformers import AutoTokenizer, Blip2Model
        >>> model = Blip2Model.from_pretrained("Salesforce/blip2-flan-t5-xl")
        >>> model.to(device)  # doctest: +IGNORE_RESULT
        >>> tokenizer = AutoTokenizer.from_pretrained("Salesforce/blip2-flan-t5-xl")
        >>> inputs = tokenizer(["a photo of a cat", "a photo of a dog"], padding=True, return_tensors="pt").to(device)
        >>> text_features = model.get_text_features(**inputs)
        ```"""
        output_attentions = (output_attentions if output_attentions is not None
                             else self.config.output_attentions)
        output_hidden_states = (output_hidden_states
                                if output_hidden_states is not None else
                                self.config.output_hidden_states)
        return_dict = (return_dict if return_dict is not None else
                       self.config.use_return_dict)

        if self.config.use_decoder_only_language_model:
            text_outputs = self.language_model(
                input_ids=input_ids,
                attention_mask=attention_mask,
                output_attentions=output_attentions,
                output_hidden_states=output_hidden_states,
                return_dict=return_dict, )
        else:
            inputs_embeds = self.language_model.get_input_embeddings()(
                input_ids)

            text_outputs = self.language_model(
                inputs_embeds=inputs_embeds,
                attention_mask=attention_mask,
                decoder_input_ids=decoder_input_ids,
                decoder_attention_mask=decoder_attention_mask,
                output_attentions=output_attentions,
                output_hidden_states=output_hidden_states,
                return_dict=return_dict,
                labels=labels, )
=======
>>>>>>> 68fa8c6a

    loss: Optional[Tuple[paddle.Tensor]] = None
    logits: Optional[Tuple[paddle.Tensor]] = None
    vision_outputs: Optional[paddle.Tensor] = None
    qformer_outputs: Optional[Tuple[paddle.Tensor]] = None
    language_model_outputs: Optional[Tuple[paddle.Tensor]] = None

<<<<<<< HEAD
    def get_image_features(
            self,
            pixel_values: Optional[paddle.Tensor]=None,
            output_attentions: Optional[bool]=None,
            output_hidden_states: Optional[bool]=None,
            return_dict: Optional[bool]=None, ):
        r"""
        Returns:
            vision_outputs (`BaseModelOutputWithPooling` or tuple of `paddle.Tensor`):
                The vision model outputs. If `return_dict=True`, the output is a [`BaseModelOutputWithPooling`] that
                contains the image features, the pooled image features and the hidden states if
                `output_hidden_states=True`.
        Examples:
        ```python
        >>> import paddle
        >>> from PIL import Image
        >>> import requests
        >>> from paddlenlp.transformers import AutoProcessor, Blip2Model
        >>> model = Blip2Model.from_pretrained("Salesforce/blip2-flan-t5-xl")
        >>> model.to(device)  # doctest: +IGNORE_RESULT
        >>> processor = AutoProcessor.from_pretrained("Salesforce/blip2-flan-t5-xl")
        >>> url = "http://images.cocodataset.org/val2017/000000039769.jpg"
        >>> image = Image.open(requests.get(url, stream=True).raw)
        >>> inputs = processor(images=image, return_tensors="pd")
        >>> image_outputs = model.get_image_features(**inputs)
        ```"""
        output_attentions = (output_attentions if output_attentions is not None
                             else self.config.output_attentions)
        output_hidden_states = (output_hidden_states
                                if output_hidden_states is not None else
                                self.config.output_hidden_states)
        return_dict = (return_dict if return_dict is not None else
                       self.config.use_return_dict)

        vision_outputs = self.vision_model(
            pixel_values=pixel_values,
            output_attentions=output_attentions,
            output_hidden_states=output_hidden_states,
            return_dict=return_dict, )
        if not return_dict:
            last_hidden_state = vision_outputs[0]
            pooled_output = vision_outputs[1]
        else:
            last_hidden_state = vision_outputs.last_hidden_state
            pooled_output = vision_outputs.pooler_output
=======
    def to_tuple(self) -> Tuple[Any]:
        return tuple(
            self[k]
            if k not in ["vision_outputs", "qformer_outputs", "language_model_outputs"]
            else getattr(self, k).to_tuple()
            for k in self.keys()
        )

@dataclass
class Blip2ForStage1ModelOutput(Blip2ForConditionalGenerationModelOutput):
    """
    Class defining the outputs of [`Blip2ForStage1ModelOutput`].
    """
    loss: Optional[Tuple[paddle.Tensor]] = None
    loss_itc: Optional[Tuple[paddle.Tensor]] = None
    loss_itm: Optional[paddle.Tensor] = None
    loss_lm: Optional[Tuple[paddle.Tensor]] = None
>>>>>>> 68fa8c6a


<<<<<<< HEAD
        return BaseModelOutputWithPooling(
            last_hidden_state=last_hidden_state,
            pooler_output=pooled_output,
            hidden_states=vision_outputs.hidden_states,
            attentions=vision_outputs.attentions, )

    def get_qformer_features(
            self,
            pixel_values: Optional[paddle.Tensor]=None,
            output_attentions: Optional[bool]=None,
            output_hidden_states: Optional[bool]=None,
            return_dict: Optional[bool]=None, ):
        r"""
        Returns:
            vision_outputs (`BaseModelOutputWithPooling` or tuple of `paddle.Tensor`):
                The vision model outputs. If `return_dict=True`, the output is a [`BaseModelOutputWithPooling`] that
                contains the image features, the pooled image features and the hidden states if
                `output_hidden_states=True`.
        Examples:
        ```python
        >>> import paddle
        >>> from PIL import Image
        >>> import requests
        >>> from paddlenlp.transformers import Blip2Processor, Blip2Model
        >>> processor = Blip2Processor.from_pretrained("Salesforce/blip2-flan-t5-xl")
        >>> model = Blip2Model.from_pretrained("Salesforce/blip2-flan-t5-xl")
        >>> model.to(device)  # doctest: +IGNORE_RESULT
        >>> url = "http://images.cocodataset.org/val2017/000000039769.jpg"
        >>> image = Image.open(requests.get(url, stream=True).raw)
        >>> inputs = processor(images=image, return_tensors="pt")
        >>> qformer_outputs = model.get_qformer_features(**inputs)
        ```"""
        output_attentions = (output_attentions if output_attentions is not None
                             else self.config.output_attentions)
        output_hidden_states = (output_hidden_states
                                if output_hidden_states is not None else
                                self.config.output_hidden_states)
        return_dict = (return_dict if return_dict is not None else
                       self.config.use_return_dict)

        vision_outputs = self.vision_model(
            pixel_values=pixel_values,
            output_attentions=output_attentions,
            output_hidden_states=output_hidden_states,
            return_dict=return_dict, )
=======

class Blip2PretrainedModel(PretrainedModel):
    """
    An abstract class to handle weights initialization and a simple interface for downloading and loading pretrained
    models.
    """

    config_class = Blip2Config
    base_model_prefix = "blip"
    supports_gradient_checkpointing = True
    _keys_to_ignore_on_load_missing = [
        r"position_ids",
        r"language_model.encoder.embed_tokens.weight",
        r"language_model.decoder.embed_tokens.weight",
    ]
    _no_split_modules = ["Blip2Attention", "T5Block", "OPTDecoderLayer"]
    _keep_in_fp32_modules = ["wo"]
>>>>>>> 68fa8c6a

    def _init_weights(self, module):
        """Initialize the weights"""
        factor = self.config.initializer_range
        if (
            isinstance(module, nn.Conv2D)
            or isinstance(module, nn.Embedding)
            or isinstance(module, nn.Linear)
        ):
            normal_(module.weight, mean=0.0, std=factor)
            if hasattr(module, "bias") and module.bias is not None:
                zeros_(module.bias)

<<<<<<< HEAD
        # step 2: forward the query tokens through the QFormer, using the image embeddings for cross-attention
        image_attention_mask = paddle.ones(
            image_embeds.shape[:-1], dtype="int64")

        query_tokens = self.query_tokens.expand([image_embeds.shape[0], -1, -1])
        query_outputs = self.qformer(
            query_embeds=query_tokens,
            encoder_hidden_states=image_embeds,
            encoder_attention_mask=image_attention_mask,
            output_attentions=output_attentions,
            output_hidden_states=output_hidden_states,
            return_dict=return_dict, )
=======
        elif isinstance(module, nn.LayerNorm):
            zeros_(module.bias)
            ones_(module.weight)
        elif isinstance(module, nn.Linear) and module.bias is not None:
            zeros_(module.bias)

    @classmethod
    def init_tokenizer(cls,tokenizer_name="bert-base-uncased"):
        tokenizer = AutoTokenizer.from_pretrained(tokenizer_name)
        tokenizer.add_special_tokens({"bos_token": "[DEC]"})
        return tokenizer
    @classmethod
    def from_pretrained(
        cls, pretrained_model_name_or_path, from_hf_hub: bool = False, subfolder: str = None, *args, **kwargs
    ):
        """
        Creates an instance of `PretrainedModel`. Model weights are loaded
        by specifying name of a built-in pretrained model, a pretrained model from HF Hub, a community contributed model,
        or a local file directory path.
>>>>>>> 68fa8c6a

        Args:
            pretrained_model_name_or_path (str): Name of pretrained model or dir path
                to load from. The string can be:

                - Name of a built-in pretrained model
                - Name of a pretrained model from HF Hub
                - Name of a community-contributed pretrained model.
                - Local directory path which contains model weights file("model_state.pdparams")
                  and model config file ("model_config.json").
            from_hf_hub (bool): load model from huggingface hub. Default to `False`.
            subfolder (str, optional) An optional value corresponding to a folder inside the repo.
                Only works when loading from Huggingface Hub.
            *args (tuple): Position arguments for model `__init__`. If provided,
                use these as position argument values for model initialization.
            **kwargs (dict): Keyword arguments for model `__init__`. If provided,
                use these to update pre-defined keyword argument values for model
                initialization. If the keyword is in `__init__` argument names of
                base model, update argument values of the base model; else update
                argument values of derived model.
            load_state_as_np (bool, optional): The weights read in can be choosed
                to place on CPU or GPU though the model is on the default device.
                If `True`, load the model weights as `numpy.ndarray` on CPU.
                Otherwise, weights would be loaded as tensors on the default
                device. Note that if on GPU, the latter would creates extra
                temporary tensors in addition to the model weights, which
                doubles the memory usage . Thus it is suggested to use `True`
                for big models on GPU. Default to `False`.

<<<<<<< HEAD
    def forward(
            self,
            pixel_values: paddle.Tensor,
            input_ids: paddle.Tensor,
            attention_mask: Optional[paddle.Tensor]=None,
            decoder_input_ids: Optional[paddle.Tensor]=None,
            decoder_attention_mask: Optional[paddle.Tensor]=None,
            output_attentions: Optional[bool]=None,
            output_hidden_states: Optional[bool]=None,
            labels: Optional[paddle.Tensor]=None,
            return_dict: Optional[bool]=None, ) -> Union[
                Tuple, Blip2ForConditionalGenerationModelOutput]:
        r"""
        Returns:
        Examples:
        ```python
        >>> from PIL import Image
        >>> import requests
        >>> from paddlenlp.transformers import Blip2Processor, Blip2Model
        >>> import paddle
        >>> processor = Blip2Processor.from_pretrained("Salesforce/blip2-flan-t5-xl")
        >>> model = Blip2Model.from_pretrained("Salesforce/blip2-flan-t5-xl")
        >>> model.to(device)  # doctest: +IGNORE_RESULT
        >>> url = "http://images.cocodataset.org/val2017/000000039769.jpg"
        >>> image = Image.open(requests.get(url, stream=True).raw)
        >>> prompt = "Question: how many cats are there? Answer:"
        >>> inputs = processor(images=image, text=prompt, return_tensors="pd")
        >>> outputs = model(pixel_values=inputs["pixel_values"],input_ids=inputs["input_ids"])
        ```"""
        return_dict = (return_dict if return_dict is not None else
                       self.config.use_return_dict)

        # step 1: forward the images through the vision encoder,
        # to get image embeddings of shape (batch_size, seq_len, hidden_size)
        vision_outputs = self.vision_model(
            pixel_values=pixel_values,
            output_attentions=output_attentions,
            output_hidden_states=output_hidden_states,
            return_dict=return_dict, )
        image_embeds = vision_outputs[0]

        # step 2: forward the query tokens through the QFormer, using the image embeddings for cross-attention
        image_attention_mask = paddle.ones(
            image_embeds.shape[:-1], dtype="int64")

        query_tokens = self.query_tokens.expand([image_embeds.shape[0], -1, -1])
        query_outputs = self.qformer(
            query_embeds=query_tokens,
            encoder_hidden_states=image_embeds,
            encoder_attention_mask=image_attention_mask,
            output_attentions=output_attentions,
            output_hidden_states=output_hidden_states,
            return_dict=return_dict, )
        query_output = query_outputs[0]

        # step 3: use the language model, conditioned on the query outputs and the prompt
        language_model_inputs = self.language_projection(query_output)
        language_model_attention_mask = paddle.ones(
            language_model_inputs.shape[:-1], dtype="int64")
        inputs_embeds = self.language_model.get_input_embeddings()(input_ids)
        inputs_embeds = paddle.concat(
            [language_model_inputs, inputs_embeds], axis=1)
=======
        Returns:
            PretrainedModel: An instance of `PretrainedModel`.

        Example:
            .. code-block::

                from paddlenlp.transformers import BertForSequenceClassification

                # Name of built-in pretrained model
                model = BertForSequenceClassification.from_pretrained('bert-base-uncased')

                # Name of pretrained model from PaddleHub
                model = BertForSequenceClassification.from_pretrained('bert-base-uncased')
>>>>>>> 68fa8c6a

                # Name of community-contributed pretrained model
                model = BertForSequenceClassification.from_pretrained('yingyibiao/bert-base-uncased-sst-2-finetuned', num_labels=3)

<<<<<<< HEAD
        attention_mask = paddle.concat(
            [language_model_attention_mask, attention_mask], axis=1)
        with paddle.amp.auto_cast(level='O2'):
            outputs = self.language_model(
                inputs_embeds=inputs_embeds,
                attention_mask=attention_mask,
                return_dict=True,
                labels=labels, )
            loss = outputs.loss
        return Blip2ForConditionalGenerationModelOutput(
            loss=loss,
        )

=======
                # Load from local directory path
                model = BertForSequenceClassification.from_pretrained('./my_bert/'
        """
        import os
        from paddlenlp.transformers.utils import (ContextManagers,
                                                InitTrackerMeta,
                                                adapt_stale_fwd_patch,
                                                fn_args_to_dict,
                                                is_paddle_support_lazy_init,
                                                resolve_cache_dir,
                                                weight_name_suffix)
        from paddlenlp.transformers.configuration_utils import PretrainedConfig
        from paddlenlp.utils.env import (
                                            CONFIG_NAME,
                                            ENABLE_TORCH_CHECKPOINT,
                                            LEGACY_CONFIG_NAME,
                                            PADDLE_WEIGHT_FILE_NAME,
                                            PYTORCH_WEIGHT_FILE_NAME,
                                        )
        from paddlenlp.transformers.model_utils import no_init_weights
        load_state_as_np = kwargs.pop("load_state_as_np", False)
        config = kwargs.pop("config", None)
        force_download = kwargs.pop("force_download", False)
        ignore_mismatched_sizes = kwargs.pop("ignore_mismatched_sizes", None)
        cache_dir = kwargs.pop("cache_dir", None)
        low_cpu_mem_usage = kwargs.pop("low_cpu_mem_usage", False)
        dtype = kwargs.pop("dtype", None)

        cache_dir = resolve_cache_dir(pretrained_model_name_or_path, from_hf_hub, cache_dir)

        model_kwargs = kwargs
        # 1. get the PretrainedConfig to init model
        if not isinstance(config, PretrainedConfig):
            config_path = config if config is not None else pretrained_model_name_or_path
            config, model_kwargs = cls.config_class.from_pretrained(
                config_path,
                cache_dir=cache_dir,
                return_unused_kwargs=True,
                force_download=force_download,
                from_hf_hub=from_hf_hub,
                subfolder=subfolder,
                **kwargs,
            )

        if dtype is None:
            dtype = config.dtype
        else:
            config.dtype = dtype

        if not os.path.exists(os.path.join(cache_dir, CONFIG_NAME)):
            config.save_pretrained(cache_dir)

        init_contexts = []
        if low_cpu_mem_usage:
            load_state_as_np = True
            # Instantiate model.
            init_contexts.append(no_init_weights(_enable=True))
            if is_paddle_support_lazy_init():
                init_contexts.append(paddle.LazyGuard())

        if dtype:
            init_contexts.append(dtype_guard(dtype))

        # 2. resolve model_weight file
        support_conversion = cls.support_conversion(config) and ENABLE_TORCH_CHECKPOINT

        model_weight_file = cls._resolve_model_file_path(
            pretrained_model_name_or_path,
            cache_dir=cache_dir,
            subfolder=subfolder,
            from_hf_hub=from_hf_hub,
            config=config,
            support_conversion=support_conversion,
        )

        if model_weight_file.endswith(PYTORCH_WEIGHT_FILE_NAME):
            if support_conversion:
                # try to get the name-mapping info
                logger.info(
                    f"start to convert pytorch weight file<{model_weight_file}> to "
                    f"paddle weight file<{os.path.join(cache_dir, PADDLE_WEIGHT_FILE_NAME)}> ..."
                )
                model_state_dict = cls.convert(model_weight_file, config, cache_dir)
            else:
                raise ValueError(
                    f"download the {PYTORCH_WEIGHT_FILE_NAME} weight file, but model<{cls}> "
                    "don't support conversion from pytorch weight file to paddle weight file "
                    "or conversion is been disabled by `ENABLE_TORCH_CHECKPOINT` environment variable"
                )

        else:
            # 4. loading the state dict
            if config.tensor_parallel_degree > 1 and model_weight_file.endswith("model_state.pdparams"):
                model_state_dict = cls.convert_tensor_parallel(model_weight_file, config)
            else:
                model_state_dict = paddle.load(model_weight_file, return_numpy=load_state_as_np)

        # 3. init the model
        init_args = config["init_args"] or ()
        with ContextManagers(init_contexts):
            model = cls(config, *init_args, **model_kwargs)

        loaded_state_dict_keys = list(model_state_dict.keys())
        from paddlevlp.models.blip2.eva_vit import interpolate_pos_embed
        interpolate_pos_embed(model,model_state_dict)
        # TODO(wj-Mcat): load shard checkpoint weight file, refer to: https://github.com/huggingface/transformers/pull/16343
        model, missing_keys, unexpected_keys, mismatched_keys = cls._load_pretrained_model(
            model=model,
            state_dict=model_state_dict,
            loaded_keys=loaded_state_dict_keys,
            ignore_mismatched_sizes=ignore_mismatched_sizes,
            dtype=dtype,
        )

        if len(unexpected_keys) > 0:
            logger.warning(
                f"Some weights of the model checkpoint at {pretrained_model_name_or_path} were not used when"
                f" initializing {model.__class__.__name__}: {unexpected_keys}\n- This IS expected if you are"
                f" initializing {model.__class__.__name__} from the checkpoint of a model trained on another task or"
                " with another architecture (e.g. initializing a BertForSequenceClassification model from a"
                " BertForPreTraining model).\n- This IS NOT expected if you are initializing"
                f" {model.__class__.__name__} from the checkpoint of a model that you expect to be exactly identical"
                " (initializing a BertForSequenceClassification model from a BertForSequenceClassification model)."
            )
        else:
            logger.info(f"All model checkpoint weights were used when initializing {model.__class__.__name__}.\n")

        if len(missing_keys) > 0:
            logger.warning(
                f"Some weights of {model.__class__.__name__} were not initialized from the model checkpoint at"
                f" {pretrained_model_name_or_path} and are newly initialized: {missing_keys}\nYou should probably"
                " TRAIN this model on a down-stream task to be able to use it for predictions and inference."
            )
        elif len(mismatched_keys) == 0:
            logger.info(
                f"All the weights of {model.__class__.__name__} were initialized from the model checkpoint at"
                f" {pretrained_model_name_or_path}.\nIf your task is similar to the task the model of the checkpoint"
                f" was trained on, you can already use {model.__class__.__name__} for predictions without further"
                " training."
            )
        if len(mismatched_keys) > 0:
            mismatched_warning = "\n".join(
                [
                    f"- {key}: found shape {shape1} in the checkpoint and {shape2} in the model instantiated"
                    for key, shape1, shape2 in mismatched_keys
                ]
            )
            logger.warning(
                f"Some weights of {model.__class__.__name__} were not initialized from the model checkpoint at"
                f" {pretrained_model_name_or_path} and are newly initialized because the shapes did not"
                f" match:\n{mismatched_warning}\nYou should probably TRAIN this model on a down-stream task to be able"
                " to use it for predictions and inference."
            )
        if paddle.in_dynamic_mode():
            return model

        return model, model_state_dict

>>>>>>> 68fa8c6a
class Blip2ForConditionalGeneration(Blip2PretrainedModel):
    config_class = Blip2Config
    main_input_name = "pixel_values"
    _keys_to_ignore_on_load_missing = [
        r"position_ids",
        r"language_model.encoder.embed_tokens.weight",
        r"language_model.decoder.embed_tokens.weight",
    ]
    def __init__(self, config: Blip2Config,):
        super().__init__(config)
<<<<<<< HEAD
        self.visual_encoder, self.ln_vision = self.init_vision_encoder(
            "eva_clip_g",
            config.vision_config.image_size,
            config.vision_config.dropout,
            config.vision_config.mp_degree
            if hasattr(config.vision_config, "mp_degree") else 1,
            gradient_checkpointing=config.vision_config.gradient_checkpointing
            if hasattr(config.vision_config, "gradient_checkpointing") else
            False)
=======
        from paddlevlp.models.blip2.eva_vit import VisionTransformer
        self.visual_encoder = VisionTransformer.from_pretrained(pretrained_model_name_or_path=config.vision_config)
>>>>>>> 68fa8c6a
        self.freeze_vit = config.freeze_vit
        self.train_stage1=False
        if self.freeze_vit:
            # freeze vit except the post layer norm layer.
            for name, param in self.visual_encoder.named_parameters():
                    param.stop_gradient = True
            self.visual_encoder.eval()
            self.visual_encoder.train = disabled_train
            logger.info("freeze vision encoder")
<<<<<<< HEAD
        # self.qformer = Blip2QFormerModel(config.qformer_config)
        self.Qformer, self.query_tokens = self.init_Qformer(
            config.num_query_tokens,
            config.vision_config.hidden_size,
            mp_degree=config.qformer_config.mp_degree
            if hasattr(config.qformer_config, "mp_degree") else 1,
            gradient_checkpointing=config.qformer_config.gradient_checkpointing
            if hasattr(config.qformer_config, "gradient_checkpointing") else
            False)
        self.Qformer.cls = None
        self.Qformer.bert.embeddings.word_embeddings = None
        self.Qformer.bert.embeddings.position_embeddings = None
        for layer in self.Qformer.bert.encoder.layer:
            layer.output = None
            layer.intermediate = None
        self.language_projection = nn.Linear(config.qformer_config.hidden_size,
                                             config.text_config.hidden_size)
        if config.use_decoder_only_language_model:
            if isinstance(config.text_config, OPTConfig):
                language_model = OPTForCausalLM(config.text_config)
            else:
                raise NotImplementedError
=======
        if config.get("train_mode",None)=="stage1":
            self.train_stage1=True
            self.tokenizer = self.init_tokenizer()
            self.Qformer = BertLMHeadModel.from_pretrained(pretrained_model_name_or_path=config.qformer_config,
                                       encoder_width = self.visual_encoder.num_features,train_in_satge1=True,tokenizer_length=len(self.tokenizer))

            state_dict = self.Qformer.state_dict()
            for name, param in self.Qformer.named_parameters():
                if '_query' in name:
                    key_orig = name.replace('_query', '')
                    param.copy_(state_dict[key_orig], False) ### problem

            self.temp = self.create_parameter(
                shape=(1, ), default_initializer=paddle.nn.initializer.Constant(value=0.07))
            self.max_txt_len = config.get("max_txt_len")
>>>>>>> 68fa8c6a
        else:
            if config.use_decoder_only_language_model:
                if "opt" in config.text_config:
                    language_model = OPTForCausalLM.from_pretrained(config.text_config,load_state_as_np=True)
                else:
                    raise NotImplementedError
            else:
<<<<<<< HEAD
                raise NotImplementedError
        self.language_model = language_model
        for name, param in self.language_model.named_parameters():
            param.stop_gradient = True
        self.pad_token_id = config.text_config.pad_token_id
=======
                if "t5" in config.text_config:
                    language_model = T5ForConditionalGeneration(config.text_config)
                else:
                    raise NotImplementedError

            self.language_model = language_model
            for name, param in self.language_model.named_parameters():
                param.stop_gradient = True
            self.pad_token_id = self.language_model.pad_token_id

            self.Qformer = BertLMHeadModel.from_pretrained(pretrained_model_name_or_path=config.qformer_config,
                                        encoder_width = self.visual_encoder.num_features,
                                        train_in_satge1=False,
                                        text_hidden_size=self.language_model.hidden_size)
            self.Qformer.cls = None
            self.Qformer.bert.embeddings.word_embeddings = None
            self.Qformer.bert.embeddings.position_embeddings = None
            for layer in self.Qformer.bert.encoder.layer:
                layer.output = None
                layer.intermediate = None
>>>>>>> 68fa8c6a

    def get_input_embeddings(self) -> nn.Layer:
        return self.vision_model.embeddings.patch_embedding

    def forward(
<<<<<<< HEAD
            self,
            pixel_values: paddle.Tensor,
            input_ids: paddle.Tensor,
            attention_mask: Optional[paddle.Tensor]=None,
            decoder_input_ids: Optional[paddle.Tensor]=None,
            decoder_attention_mask: Optional[paddle.Tensor]=None,
            output_attentions: Optional[bool]=None,
            output_hidden_states: Optional[bool]=None,
            labels: Optional[paddle.Tensor]=None,
            return_dict: Optional[bool]=None,
            **kwargs) -> Union[Tuple, Blip2ForConditionalGenerationModelOutput]:
=======
        self,
        pixel_values: paddle.Tensor,
        input_ids: paddle.Tensor = None,
        attention_mask: Optional[paddle.Tensor] = None,
        return_dict: Optional[bool] = None,
        text_input_stage1: Optional[paddle.Tensor] = None,
        **kwargs):

        if self.train_stage1:
            return self.forward_stage1(pixel_values,text_input_stage1)
        else:
            return self.forward_stage2( pixel_values,
                                        input_ids,
                                        attention_mask,
                                        return_dict,)

    def forward_stage2(
        self,
        pixel_values: paddle.Tensor,
        input_ids: paddle.Tensor,
        attention_mask: Optional[paddle.Tensor] = None,
        return_dict: Optional[bool] = None,
        **kwargs
    ) -> Union[Tuple, Blip2ForConditionalGenerationModelOutput]:
>>>>>>> 68fa8c6a
        r"""
        Returns:
        Examples:
        Image captioning (without providing a text prompt):
        ```python
        >>> from PIL import Image
        >>> import requests
        >>> from paddlenlp.transformers import Blip2Processor, Blip2ForConditionalGeneration
        >>> import paddle
        >>> processor = Blip2Processor.from_pretrained("Salesforce/blip2-flan-t5-xl")
        >>> model = Blip2ForConditionalGeneration.from_pretrained(
        ...     "Salesforce/blip2-flan-t5-xl"
        ... )
        >>> url = "http://images.cocodataset.org/val2017/000000039769.jpg"
        >>> image = Image.open(requests.get(url, stream=True).raw)
        >>> inputs = processor(images=image, return_tensors="pd")
        >>> generated_ids, scores = model.generate(**inputs)
        >>> generated_text = processor.batch_decode(generated_ids, skip_special_tokens=True)[0].strip()
        >>> print(generated_text)
        two cats laying on a couch
        ```
        Visual question answering (prompt = question):
        ```python
        >>> from PIL import Image
        >>> import requests
        >>> from paddlenlp.transformers import Blip2Processor, Blip2ForConditionalGeneration
        >>> import paddle
        >>> processor = Blip2Processor.from_pretrained("Salesforce/blip2-flan-t5-xl")
        >>> model = Blip2ForConditionalGeneration.from_pretrained(
        ...     "Salesforce/blip2-flan-t5-xl"
        ... )
        >>> url = "http://images.cocodataset.org/val2017/000000039769.jpg"
        >>> image = Image.open(requests.get(url, stream=True).raw)
        >>> prompt = "Question: how many cats are there? Answer:"
        >>> inputs = processor(images=image, text=prompt, return_tensors="pd")
        >>> generated_ids, scores= model.generate(**inputs)
        >>> generated_text = processor.batch_decode(generated_ids, skip_special_tokens=True)[0].strip()
        >>> print(generated_text)
        two
        ```"""
        return_dict = (return_dict if return_dict is not None else
                       self.config.use_return_dict)
        with paddle.amp.auto_cast(level='O2'):
            image_embeds = self.Qformer.ln_vision(self.visual_encoder(pixel_values))
        image_embeds = image_embeds.astype("float32")

        # step 2: forward the query tokens through the QFormer, using the image embeddings for cross-attention
<<<<<<< HEAD
        image_attention_mask = paddle.ones(
            image_embeds.shape[:-1], dtype="int64")

        query_tokens = self.query_tokens.expand([image_embeds.shape[0], -1, -1])
=======
        image_attention_mask = paddle.ones(image_embeds.shape[:-1], dtype="int64")
        query_tokens = self.Qformer.query_tokens.expand([image_embeds.shape[0], -1, -1])
>>>>>>> 68fa8c6a
        query_outputs = self.Qformer.bert(
            query_embeds=query_tokens,
            encoder_hidden_states=image_embeds,
            encoder_attention_mask=image_attention_mask,
            return_dict=True, )
        query_output = query_outputs[0]

        # step 3: use the language model, conditioned on the query outputs and the prompt
        language_model_inputs = self.Qformer.language_projection(query_output)
        language_model_attention_mask = paddle.ones(
            language_model_inputs.shape[:-1], dtype="int64")
        inputs_embeds = self.language_model.get_input_embeddings()(input_ids)
        inputs_embeds = paddle.concat(
            [language_model_inputs, inputs_embeds], axis=1)
        if attention_mask is None:
            attention_mask = paddle.ones_like(input_ids)

        attention_mask = paddle.concat(
            [language_model_attention_mask, attention_mask], axis=1)

        targets = input_ids * (1 - (
            input_ids == self.pad_token_id).astype(input_ids.dtype)) + (
                input_ids == self.pad_token_id).astype(input_ids.dtype) * (-100)

        empty_targets = paddle.ones(
            language_model_attention_mask.shape, dtype="int64").fill_(-100)
        labels = paddle.concat([empty_targets, targets], axis=1)
        labels.stop_gradient = True
        with paddle.amp.auto_cast(level='O2'):
            outputs = self.language_model(
                inputs_embeds=inputs_embeds,
                attention_mask=attention_mask,
                return_dict=True,
                labels=labels, )
            loss = outputs.loss
        return Blip2ForConditionalGenerationModelOutput(
            loss=loss,
        )
<<<<<<< HEAD

    @paddle.no_grad()
    def encode_image(
            self,
            pixel_values: paddle.Tensor,
            **kwargs, ):
        image_embeds = self.ln_vision(
            self.visual_encoder(pixel_values.astype("float16")))
        image_embeds = image_embeds.astype("float32")

        image_attention_mask = paddle.ones(
            image_embeds.shape[:-1], dtype="int64")

        query_tokens = self.query_tokens.expand([image_embeds.shape[0], -1, -1])
        query_outputs = self.Qformer.bert(
            query_embeds=query_tokens,
            encoder_hidden_states=image_embeds,
            encoder_attention_mask=image_attention_mask,
            return_dict=True, )
        query_output = query_outputs[0]
        return query_output

=======

    def forward_stage1(self, pixel_values,text_input):
        text = text_input

        image = pixel_values
        image_embeds = self.Qformer.ln_vision(self.visual_encoder(image))

        image_atts = paddle.ones(image_embeds.shape[:-1], dtype="int64")
        query_tokens = self.Qformer.query_tokens.expand(shape=[image_embeds.shape[0], -1, -1])
        query_output = self.Qformer.bert(query_embeds=query_tokens,
            encoder_hidden_states=image_embeds, encoder_attention_mask=
            image_atts, use_cache=True, return_dict=True)
        image_feats = paddle.nn.functional.normalize(x=self.Qformer.vision_proj(
            query_output.last_hidden_state), axis=-1)

        text_tokens = self.tokenizer(text,
                                     padding='max_length',
                                     truncation=True,
                                     max_length=self.max_txt_len,
                                     return_attention_mask=True,
                                     return_tensors="pd"
                        )
        text_output = self.Qformer.bert(text_tokens.input_ids,
            attention_mask=text_tokens.attention_mask, return_dict=True)
        text_feat = paddle.nn.functional.normalize(self.Qformer.text_proj(
            text_output.last_hidden_state[:, 0, :]), axis=-1)

        ###============== Image-text Contrastive ===================###
        # image_feats_all = image_feats
        # text_feat_all = text_feat
        image_feats_all = concat_all_gather(image_feats)
        text_feat_all = concat_all_gather(text_feat)
        sim_q2t = paddle.matmul(image_feats.unsqueeze(axis=1), text_feat_all.unsqueeze(axis=-1)).squeeze()
        sim_i2t = sim_q2t.max(axis=-1)
        sim_i2t = sim_i2t / self.temp
        sim_t2q = paddle.matmul(x=text_feat.unsqueeze(axis=1).unsqueeze(
            axis=1), y=image_feats_all.transpose(perm=[0, 2, 1])).squeeze()
        sim_t2i = sim_t2q.max(axis=-1)
        sim_t2i = sim_t2i / self.temp

        rank = dist.get_rank()
        bs = image.shape[0]

        targets = paddle.linspace(start=rank * bs, stop=rank * bs + bs - 1,
            num=bs).astype(int)
        one_hot_label = paddle.nn.functional.one_hot(targets, num_classes=sim_i2t.shape[1])
        smooth_label = paddle.nn.functional.label_smooth(label=one_hot_label, epsilon=0.1)
        loss_itc = (paddle.nn.functional.cross_entropy(
            input=sim_i2t, label=smooth_label, soft_label=True) +
                    paddle.nn.functional.cross_entropy(
            input=sim_t2i, label=smooth_label, soft_label=True)) / 2
        text_input_ids_world = concat_all_gather(text_tokens.input_ids)
        text_attention_mask_world = concat_all_gather(text_tokens.attention_mask)
        image_embeds_world = all_gather_with_grad(image_embeds)
        with paddle.no_grad():
            weights_t2i = paddle.nn.functional.softmax(x=sim_t2i, axis=1) + 0.0001
            weights_t2i_list= paddle.chunk(weights_t2i,chunks=paddle.distributed.get_world_size(), axis=-1)
            weights_t2i_list[rank].fill_diagonal_(value=0)
            weights_t2i = paddle.concat(weights_t2i_list,axis=-1)
            weights_i2t = paddle.nn.functional.softmax(x=sim_i2t, axis=1) + 0.0001
            weights_i2t_list= paddle.chunk(weights_i2t,chunks=paddle.distributed.get_world_size(), axis=-1)
            weights_i2t_list[rank].fill_diagonal_(value=0)
            weights_i2t = paddle.concat(weights_i2t_list,axis=-1)
        image_embeds_neg = []
        for b in range(bs):
            neg_idx = paddle.multinomial(x=weights_t2i[b], num_samples=1).item(
                )
            image_embeds_neg.append(image_embeds_world[neg_idx])
        image_embeds_neg = paddle.stack(x=image_embeds_neg, axis=0)
        text_ids_neg = []
        text_atts_neg = []
        for b in range(bs):
            neg_idx = paddle.multinomial(x=weights_i2t[b], num_samples=1).item(
                )
            text_ids_neg.append(text_input_ids_world[neg_idx])
            text_atts_neg.append(text_attention_mask_world[neg_idx])
        text_ids_neg = paddle.stack(x=text_ids_neg, axis=0)
        text_atts_neg = paddle.stack(x=text_atts_neg, axis=0)
        text_ids_all = paddle.concat(x=[text_tokens.input_ids, text_tokens.
            input_ids, text_ids_neg], axis=0)
        text_atts_all = paddle.concat(x=[text_tokens.attention_mask,
            text_tokens.attention_mask, text_atts_neg], axis=0)
        query_tokens_itm = self.Qformer.query_tokens.expand(shape=[text_ids_all.
            shape[0], -1, -1])
        query_atts_itm = paddle.ones(shape=query_tokens_itm.shape[:-1],
            dtype='int64')
        attention_mask_all = paddle.concat(x=[query_atts_itm, text_atts_all
            ], axis=1)
        image_embeds_all = paddle.concat(x=[image_embeds, image_embeds_neg,
            image_embeds], axis=0)
        image_atts_all = paddle.ones(shape=image_embeds_all.shape[:-1],
            dtype='int64')
        output_itm = self.Qformer.bert(text_ids_all, query_embeds=
            query_tokens_itm, attention_mask=attention_mask_all,
            encoder_hidden_states=image_embeds_all, encoder_attention_mask=
            image_atts_all, return_dict=True)
        vl_embeddings = output_itm.last_hidden_state[:, :query_tokens_itm.
            shape[1], :]
        vl_output = self.Qformer.itm_head(vl_embeddings)
        logits = vl_output.mean(axis=1)

        itm_labels = paddle.concat([paddle.ones([bs], dtype='int64'),
            paddle.zeros([2 * bs], dtype='int64')], axis=0)
        loss_itm = paddle.nn.functional.cross_entropy(input=logits, label=
            itm_labels)
        ##================= Image Captioning ========================##

        decoder_input_ids = text_tokens.input_ids.clone()
        decoder_input_ids[:, (0)] = self.tokenizer.bos_token_id
        labels = masked_fill(decoder_input_ids, decoder_input_ids == self.tokenizer.pad_token_id, -100)
        query_atts = paddle.ones(shape=query_tokens.shape[:-1], dtype='int64')
        attention_mask = paddle.concat(x=[query_atts, text_tokens.
            attention_mask], axis=1)
        #import pdb;pdb.set_trace()
        lm_output = self.Qformer(decoder_input_ids, attention_mask=
            attention_mask, past_key_values=query_output.past_key_values,
            return_dict=True, labels=labels)
        loss_lm = lm_output.loss
        return Blip2ForStage1ModelOutput(loss=loss_itc + loss_itm + loss_lm, loss_itc=
            loss_itc, loss_itm=loss_itm, loss_lm=loss_lm)

    @paddle.no_grad()
    def generate_stage1(self, samples, use_nucleus_sampling=False, num_beams=3,
        max_length=30, min_length=10, top_p=0.9, repetition_penalty=1.0):
        """
        Args:
            samples (dict): A dictionary containing the following keys:
                - image (torch.Tensor): A tensor of shape (batch_size, 3, H, W)
            use_nucleus_sampling (bool): Whether to use nucleus sampling. If False, use top-k sampling.
            num_beams (int): Number of beams for beam search. 1 means no beam search.
            max_length (int): The maximum length of the sequence to be generated.
            min_length (int): The minimum length of the sequence to be generated.
            top_p (float): The cumulative probability for nucleus sampling.
            repetition_penalty (float): The parameter for repetition penalty. 1.0 means no penalty.
            num_captions (int): Number of captions to be generated for each image.
        Returns:
            captions (list): A list of strings of length batch_size * num_captions.
        """
        image = samples['image']
        image_embeds = self.ln_vision(self.visual_encoder(image))
        if not use_nucleus_sampling:
            image_embeds = image_embeds.repeat_interleave(num_beams, axis=0)
        else:
            num_beams = 1
        image_atts = paddle.ones(shape=image_embeds.shape[:-1], dtype='int64')
        model_kwargs = {'encoder_hidden_states': image_embeds,
            'encoder_attention_mask': image_atts}
        input_ids = paddle.empty(shape=[image.shape[0], 1], dtype='int64').fill_(value=self.tokenizer.bos_token_id)
        query_tokens = self.query_tokens.expand(shape=[image_embeds.shape[0
            ], -1, -1])
        outputs = self.Qformer.generate(input_ids=input_ids, query_embeds=
            query_tokens, max_length=max_length, min_length=min_length,
            num_beams=num_beams, do_sample=use_nucleus_sampling, top_p=
            top_p, eos_token_id=self.tokenizer.sep_token_id, pad_token_id=
            self.tokenizer.pad_token_id, **model_kwargs)
        captions = self.tokenizer.batch_decode(outputs, skip_special_tokens
            =True)
        return captions

>>>>>>> 68fa8c6a
    @paddle.no_grad()
    def generate(
            self,
            pixel_values: paddle.Tensor,
            input_ids: Optional[paddle.Tensor]=None,
            attention_mask: Optional[paddle.Tensor]=None,
            **generate_kwargs, ) -> paddle.Tensor:
        """
        Overrides `generate` function to be able to use the model as a conditional generator.
        Args:
            pixel_values (`paddle.Tensor` of shape (batch_size, num_channels, height, width)):
                Input images to be processed.
            input_ids (`paddle.Tensor` of shape (batch_size, sequence_length), *optional*):
                The sequence used as a prompt for the generation.
            attention_mask (`paddle.Tensor` of shape (batch_size, sequence_length), *optional*):
                Mask to avoid performing attention on padding token indices
        Returns:
            captions (list): A list of strings of length batch_size * num_captions.
        """
        batch_size = pixel_values.shape[0]
<<<<<<< HEAD
        image_embeds = self.ln_vision(self.visual_encoder(pixel_values))
        image_attention_mask = paddle.ones(
            image_embeds.shape[:-1], dtype="int64")
=======
        image_embeds = self.Qformer.ln_vision(self.visual_encoder(pixel_values))
        image_attention_mask = paddle.ones(image_embeds.shape[:-1], dtype="int64")
>>>>>>> 68fa8c6a

        query_tokens = self.Qformer.query_tokens.expand([image_embeds.shape[0], -1, -1])
        query_outputs = self.Qformer.bert(
            query_embeds=query_tokens,
            encoder_hidden_states=image_embeds,
            encoder_attention_mask=image_attention_mask,
            return_dict=True, )
        query_output = query_outputs.last_hidden_state

        language_model_inputs = self.Qformer.language_projection(query_output)
        language_attention_mask = paddle.ones(
            language_model_inputs.shape[:-1], dtype="int64")
        if input_ids is None:
            input_ids = paddle.to_tensor(
                [[self.config.text_config.bos_token_id]]).tile([batch_size, 1])
        if attention_mask is None:
            attention_mask = paddle.ones_like(input_ids)
        attention_mask = paddle.concat(
            [language_attention_mask, attention_mask], axis=1)
        # concatenate query embeddings with prompt embeddings
        inputs_embeds = self.language_model.get_input_embeddings()(input_ids)
        inputs_embeds = paddle.concat(
            [language_model_inputs, inputs_embeds], axis=1)

        outputs = self.language_model.generate(
            inputs_embeds=inputs_embeds,
            attention_mask=attention_mask,
            do_sample=False,
            top_p=0.9,
            decode_strategy="greedy_search",  # align to torch
            temperature=1,
            num_beams=5,
            max_length=30,
            min_length=8,
            eos_token_id=50118,
            repetition_penalty=1,
            length_penalty=1,
            num_return_sequences=1, )

        return outputs

    @paddle.no_grad()
    def encode_image(
        self,
        pixel_values: paddle.Tensor,
        **kwargs,
    ):
        image_embeds = self.ln_vision(self.visual_encoder(pixel_values.astype("float16")))
        image_embeds = image_embeds.astype("float32")

        image_attention_mask = paddle.ones(image_embeds.shape[:-1], dtype="int64")

        query_tokens = self.query_tokens.expand([image_embeds.shape[0], -1, -1])
        query_outputs = self.Qformer.bert(
            query_embeds=query_tokens,
            encoder_hidden_states=image_embeds,
            encoder_attention_mask=image_attention_mask,
            return_dict=True,
        )
        query_output = query_outputs[0]
        return query_output



from contextlib import contextmanager
@contextmanager
def dtype_guard(dtype="float32"):
    origin_dtype = paddle.get_default_dtype()
    paddle.set_default_dtype(dtype)
    try:
        yield
    finally:
        paddle.set_default_dtype(origin_dtype)<|MERGE_RESOLUTION|>--- conflicted
+++ resolved
@@ -42,9 +42,8 @@
     "Salesforce/blip2-opt-2.7b",
 ]
 
-__all__ = [
-    "Blip2ForConditionalGeneration",
-]
+__all__ = ["Blip2ForConditionalGeneration", ]
+
 
 def Parameter(tensor):
     return paddle.create_parameter(
@@ -69,7 +68,6 @@
         language_model_outputs (`CausalLMOutputWithPast` or `Seq2SeqLMOutput`):
             Outputs of the language model.
     """
-<<<<<<< HEAD
 
     loss: Optional[Tuple[paddle.Tensor]] = None
     logits: Optional[Tuple[paddle.Tensor]] = None
@@ -82,6 +80,7 @@
             self[k] if k not in
             ["vision_outputs", "qformer_outputs", "language_model_outputs"] else
             getattr(self, k).to_tuple() for k in self.keys())
+
 
 @dataclass
 class Blip2ForStage1ModelOutput(Blip2ForConditionalGenerationModelOutput):
@@ -92,208 +91,6 @@
     loss_itc: Optional[Tuple[paddle.Tensor]] = None
     loss_itm: Optional[paddle.Tensor] = None
     loss_lm: Optional[Tuple[paddle.Tensor]] = None
-
-# Copied from paddlenlp.transformers.blip.modeling.BlipVisionEmbeddings with Blip->Blip2
-class Blip2VisionEmbeddings(nn.Layer):
-    def __init__(self, config: Blip2VisionConfig):
-        super().__init__()
-        self.config = config
-        self.embed_dim = config.hidden_size
-        self.image_size = config.image_size
-        self.patch_size = config.patch_size
-
-        self.class_embedding = Parameter(
-            paddle.randn(
-                [1, 1, self.embed_dim], dtype=paddle.get_default_dtype()), )
-
-        self.patch_embedding = nn.Conv2D(
-            in_channels=3,
-            out_channels=self.embed_dim,
-            kernel_size=self.patch_size,
-            stride=self.patch_size, )
-
-        self.num_patches = (self.image_size // self.patch_size)**2
-        self.num_positions = self.num_patches + 1
-
-        self.position_embedding = Parameter(
-            paddle.randn(
-                [1, self.num_positions, self.embed_dim],
-                dtype=paddle.get_default_dtype(), ))
-
-    def forward(self, pixel_values: paddle.Tensor) -> paddle.Tensor:
-        batch_size = pixel_values.shape[0]
-        target_dtype = self.patch_embedding.weight.dtype
-        patch_embeds = self.patch_embedding(
-            pixel_values)  # shape = [*, width, grid, grid]
-        patch_embeds = patch_embeds.flatten(2).transpose([0, 2, 1])
-        class_embeds = self.class_embedding.expand(
-            [batch_size, 1, -1]).cast(target_dtype)
-        embeddings = paddle.concat([class_embeds, patch_embeds], axis=1)
-        embeddings = embeddings + self.position_embedding[:, :embeddings.shape[
-            1], :].cast(target_dtype)
-        return embeddings
-
-
-class Blip2Attention(nn.Layer):
-    """Multi-headed attention from 'Attention Is All You Need' paper"""
-
-    def __init__(self, config):
-        super().__init__()
-        self.config = config
-        self.embed_dim = config.hidden_size
-        self.num_heads = config.num_attention_heads
-        self.head_dim = self.embed_dim // self.num_heads
-        if self.head_dim * self.num_heads != self.embed_dim:
-            raise ValueError(
-                f"embed_dim must be divisible by num_heads (got `embed_dim`: {self.embed_dim} and `num_heads`:"
-                f" {self.num_heads}).")
-        self.scale = self.head_dim**-0.5
-        self.dropout = nn.Dropout(config.attention_dropout)
-
-        # small tweak here compared to CLIP, no bias here
-        self.qkv = nn.Linear(
-            self.embed_dim, 3 * self.embed_dim, bias_attr=False)
-
-        if config.qkv_bias:
-            q_bias = Parameter(
-                paddle.zeros(
-                    [self.embed_dim], dtype=paddle.get_default_dtype()))
-            v_bias = Parameter(
-                paddle.zeros(
-                    [self.embed_dim], dtype=paddle.get_default_dtype()))
-        else:
-            q_bias = None
-            v_bias = None
-
-        if q_bias is not None:
-            qkv_bias = paddle.concat(
-                (q_bias, paddle.zeros_like(v_bias), v_bias))
-            self.qkv.bias = Parameter(qkv_bias)
-
-        self.projection = nn.Linear(self.embed_dim, self.embed_dim)
-
-    def _shape(self, tensor: paddle.Tensor, seq_len: int, bsz: int):
-        return tensor.reshape(
-            [bsz, seq_len, self.num_heads, self.head_dim]).transpose(
-                [0, 2, 1, 3])
-
-    def forward(
-            self,
-            hidden_states: paddle.Tensor,
-            head_mask: Optional[paddle.Tensor]=None,
-            output_attentions: Optional[bool]=False, ) -> Tuple[
-                paddle.Tensor, Optional[paddle.Tensor], Optional[Tuple[
-                    paddle.Tensor]]]:
-        """Input shape: Batch x Time x Channel"""
-
-        bsz, tgt_len, embed_dim = hidden_states.shape
-
-        mixed_qkv = self.qkv(hidden_states)
-
-        mixed_qkv = mixed_qkv.reshape(
-            [bsz, tgt_len, 3, self.num_heads,
-             embed_dim // self.num_heads]).transpose([2, 0, 3, 1, 4])
-        query_states, key_states, value_states = (
-            mixed_qkv[0],
-            mixed_qkv[1],
-            mixed_qkv[2], )
-
-        # Take the dot product between "query" and "key" to get the raw attention scores.
-        attention_scores = paddle.matmul(
-            query_states, key_states, transpose_y=True)
-
-        attention_scores = attention_scores * self.scale
-
-        # Normalize the attention scores to probabilities.
-        attention_probs = F.softmax(attention_scores, axis=-1)
-
-        # This is actually dropping out entire tokens to attend to, which might
-        # seem a bit unusual, but is taken from the original Transformer paper.
-        attention_probs = self.dropout(attention_probs)
-
-        # Mask heads if we want to
-        if head_mask is not None:
-            attention_probs = attention_probs * head_mask
-
-        context_layer = paddle.matmul(attention_probs, value_states).transpose(
-            [0, 2, 1, 3])
-
-        new_context_layer_shape = context_layer.shape[:-2] + [self.embed_dim, ]
-        context_layer = context_layer.reshape(new_context_layer_shape)
-
-        output = self.projection(context_layer)
-
-        outputs = (output, attention_probs) if output_attentions else (output,
-                                                                       None)
-
-        return outputs
-
-
-# Copied from paddlenlp.transformers.blip.modeling.BlipMLP
-class Blip2MLP(nn.Layer):
-    def __init__(self, config):
-        super().__init__()
-        self.config = config
-        self.activation_fn = ACT2FN[config.hidden_act]
-        self.fc1 = nn.Linear(config.hidden_size, config.intermediate_size)
-        self.fc2 = nn.Linear(config.intermediate_size, config.hidden_size)
-
-    def forward(self, hidden_states: paddle.Tensor) -> paddle.Tensor:
-        hidden_states = self.fc1(hidden_states)
-        hidden_states = self.activation_fn(hidden_states)
-        hidden_states = self.fc2(hidden_states)
-        return hidden_states
-
-
-# Copied from paddlenlp.transformers.blip.modeling.BlipEncoderLayer with Blip->Blip2
-class Blip2EncoderLayer(nn.Layer):
-    def __init__(self, config: Blip2Config):
-        super().__init__()
-        self.embed_dim = config.hidden_size
-        self.self_attn = Blip2Attention(config)
-        self.layer_norm1 = nn.LayerNorm(
-            self.embed_dim, epsilon=config.layer_norm_eps)
-        self.mlp = Blip2MLP(config)
-        self.layer_norm2 = nn.LayerNorm(
-            self.embed_dim, epsilon=config.layer_norm_eps)
-
-    def forward(
-            self,
-            hidden_states: paddle.Tensor,
-            attention_mask: paddle.Tensor,
-            output_attentions: Optional[bool]=False, ) -> Tuple[paddle.Tensor]:
-        """
-        Args:
-            hidden_states (`paddle.Tensor`): input to the layer of shape `(batch, seq_len, embed_dim)`
-            attention_mask (`paddle.Tensor`): attention mask of size
-                `(batch, 1, tgt_len, src_len)` where padding elements are indicated by very large negative values.
-                `(config.encoder_attention_heads,)`.
-            output_attentions (`bool`, *optional*):
-                Whether or not to return the attentions tensors of all attention layers. See `attentions` under
-                returned tensors for more detail.
-        """
-        residual = hidden_states
-
-        hidden_states = self.layer_norm1(hidden_states)
-
-        hidden_states, attn_weights = self.self_attn(
-            hidden_states=hidden_states,
-            head_mask=attention_mask,
-            output_attentions=output_attentions, )
-
-        hidden_states = hidden_states + residual
-        residual = hidden_states
-        hidden_states = self.layer_norm2(hidden_states)
-        hidden_states = self.mlp(hidden_states)
-
-        hidden_states = hidden_states + residual
-
-        outputs = (hidden_states, )
-
-        if output_attentions:
-            outputs += (attn_weights, )
-
-        return outputs
 
 
 class Blip2PretrainedModel(PretrainedModel):
@@ -322,1212 +119,29 @@
             if hasattr(module, "bias") and module.bias is not None:
                 zeros_(module.bias)
 
-        if isinstance(module, Blip2VisionEmbeddings):
-            if hasattr(self.config, "vision_config"):
-                factor = self.config.vision_config.initializer_range
-            trunc_normal_ = nn.initializer.TruncatedNormal(mean=0.0, std=factor)
-            trunc_normal_(module.position_embedding)
-            trunc_normal_(module.class_embedding, )
-
         elif isinstance(module, nn.LayerNorm):
             zeros_(module.bias)
             ones_(module.weight)
         elif isinstance(module, nn.Linear) and module.bias is not None:
             zeros_(module.bias)
 
-    def _set_gradient_checkpointing(self, module, value=False):
-        if isinstance(module, Blip2Encoder):
-            module.gradient_checkpointing = value
-
     @classmethod
-    def init_vision_encoder(
-        cls, model_name, img_size, drop_path_rate,mp_degree,gradient_checkpointing=False
-    ):
-
-        visual_encoder = create_eva_vit_g(img_size, drop_path_rate,mp_degree,gradient_checkpointing)
-
-        ln_vision = paddle.nn.LayerNorm(visual_encoder.num_features)
-        return visual_encoder, ln_vision
-    @classmethod
-    def init_Qformer(cls, num_query_token, vision_width, cross_attention_freq=2,mp_degree=1,gradient_checkpointing=False):
-        encoder_config = BertConfig.from_pretrained("bert-base-uncased")
-        encoder_config.encoder_width = vision_width
-        # insert cross-attention layer every other block
-        encoder_config.add_cross_attention = True
-        encoder_config.cross_attention_freq = cross_attention_freq
-        encoder_config.query_length = num_query_token
-        encoder_config.mp_degree=mp_degree
-        encoder_config.gradient_checkpointing=gradient_checkpointing
-        # todo check dropout
-        # encoder_config.attention_probs_dropout_prob = 0
-        # encoder_config.hidden_dropout_prob = 0
-        Qformer = BertLMHeadModel(config=encoder_config)
-        query_tokens = paddle.create_parameter(
-            shape=(1, num_query_token, encoder_config.hidden_size),
-            dtype='float32',
-            default_initializer=paddle.nn.initializer.Normal(mean=0.0, std=encoder_config.initializer_range)
-        )
-        return Qformer, query_tokens
-    @classmethod
-    def init_tokenizer(cls):
-        tokenizer = AutoTokenizer.from_pretrained("bert-base-uncased")
-        tokenizer.add_special_tokens({"bos_token": "[DEC]"})
-        return tokenizer
-
-class Blip2Encoder(nn.Layer):
-    """
-    Transformer encoder consisting of `config.num_hidden_layers` self attention layers. Each layer is a
-    [`Blip2EncoderLayer`].
-    Args:
-        config (`Blip2Config`):
-            The corresponding vision configuration for the `Blip2Encoder`.
-    """
-
-    def __init__(self, config: Blip2Config):
-        super().__init__()
-        self.config = config
-        self.layers = nn.LayerList([
-            Blip2EncoderLayer(config) for _ in range(config.num_hidden_layers)
-        ])
-        self.gradient_checkpointing = False
-
-    def forward(
-            self,
-            inputs_embeds,
-            attention_mask: Optional[paddle.Tensor]=None,
-            output_attentions: Optional[bool]=None,
-            output_hidden_states: Optional[bool]=None,
-            return_dict: Optional[bool]=None, ) -> Union[Tuple,
-                                                         BaseModelOutput]:
-        r"""
-        Args:
-            inputs_embeds (`paddle.Tensor` of shape `(batch_size, sequence_length, hidden_size)`):
-                Optionally, instead of passing `input_ids` you can choose to directly pass an embedded representation.
-                This is useful if you want more control over how to convert `input_ids` indices into associated vectors
-                than the model's internal embedding lookup matrix.
-            attention_mask (`paddle.Tensor` of shape `(batch_size, sequence_length)`, *optional*):
-                Mask to avoid performing attention on padding token indices. Mask values selected in `[0, 1]`:
-                - 1 for tokens that are **not masked**,
-                - 0 for tokens that are **masked**.
-                [What are attention masks?](../glossary#attention-mask)
-            output_attentions (`bool`, *optional*):
-                Whether or not to return the attentions tensors of all attention layers. See `attentions` under
-                returned tensors for more detail.
-            output_hidden_states (`bool`, *optional*):
-                Whether or not to return the hidden states of all layers. See `hidden_states` under returned tensors
-                for more detail.
-            return_dict (`bool`, *optional*):
-                Whether or not to return a [`~utils.ModelOutput`] instead of a plain tuple.
-        """
-        output_attentions = (output_attentions if output_attentions is not None
-                             else self.config.output_attentions)
-        output_hidden_states = (output_hidden_states
-                                if output_hidden_states is not None else
-                                self.config.output_hidden_states)
-        return_dict = (return_dict if return_dict is not None else
-                       self.config.use_return_dict)
-
-        encoder_states = () if output_hidden_states else None
-        all_attentions = () if output_attentions else None
-        logger.info("gradient_checkpointing of qformer:{}".format(
-            self.gradient_checkpointing))
-        hidden_states = inputs_embeds
-        for idx, encoder_layer in enumerate(self.layers):
-            if output_hidden_states:
-                encoder_states = encoder_states + (hidden_states, )
-            if self.gradient_checkpointing and self.training:
-
-                def create_custom_forward(module):
-                    def custom_forward(*inputs):
-                        return module(*inputs, output_attentions)
-
-                    return custom_forward
-
-                layer_outputs = recompute(
-                    create_custom_forward(encoder_layer),
-                    hidden_states,
-                    attention_mask, )
-            else:
-                layer_outputs = encoder_layer(
-                    hidden_states,
-                    attention_mask,
-                    output_attentions=output_attentions, )
-
-            hidden_states = layer_outputs[0]
-
-            if output_attentions:
-                all_attentions = all_attentions + (layer_outputs[1], )
-
-        if output_hidden_states:
-            encoder_states = encoder_states + (hidden_states, )
-
-        if not return_dict:
-            return tuple(
-                v for v in [hidden_states, encoder_states, all_attentions]
-                if v is not None)
-        return BaseModelOutput(
-            last_hidden_state=hidden_states,
-            hidden_states=encoder_states,
-            attentions=all_attentions, )
-
-
-class Blip2VisionModel(Blip2PretrainedModel):
-    main_input_name = "pixel_values"
-    config_class = Blip2VisionConfig
-
-    def __init__(self, config: Blip2VisionConfig):
-        super().__init__(config)
-        self.config = config
-        embed_dim = config.hidden_size
-
-        self.embeddings = Blip2VisionEmbeddings(config)
-        self.encoder = Blip2Encoder(config)
-        self.post_layernorm = nn.LayerNorm(
-            embed_dim, epsilon=config.layer_norm_eps)
-
-    def forward(
-            self,
-            pixel_values: Optional[paddle.Tensor]=None,
-            output_attentions: Optional[bool]=None,
-            output_hidden_states: Optional[bool]=None,
-            return_dict: Optional[bool]=None, ) -> Union[
-                Tuple, BaseModelOutputWithPooling]:
-        r"""
-        Returns:
-        """
-        output_attentions = (output_attentions if output_attentions is not None
-                             else self.config.output_attentions)
-        output_hidden_states = (output_hidden_states
-                                if output_hidden_states is not None else
-                                self.config.output_hidden_states)
-        return_dict = (return_dict if return_dict is not None else
-                       self.config.use_return_dict)
-
-        if pixel_values is None:
-            raise ValueError("You have to specify pixel_values")
-
-        hidden_states = self.embeddings(pixel_values)
-
-        encoder_outputs = self.encoder(
-            inputs_embeds=hidden_states,
-            output_attentions=output_attentions,
-            output_hidden_states=output_hidden_states,
-            return_dict=return_dict, )
-
-        last_hidden_state = encoder_outputs[0]
-        last_hidden_state = self.post_layernorm(last_hidden_state)
-
-        pooled_output = last_hidden_state[:, 0, :]
-        pooled_output = self.post_layernorm(pooled_output)
-
-        if not return_dict:
-            return (last_hidden_state, pooled_output) + encoder_outputs[1:]
-
-        return BaseModelOutputWithPooling(
-            last_hidden_state=last_hidden_state,
-            pooler_output=pooled_output,
-            hidden_states=encoder_outputs.hidden_states,
-            attentions=encoder_outputs.attentions, )
-
-    def get_input_embeddings(self):
-        return self.embeddings
-
-
-class Blip2QFormerMultiHeadAttention(nn.Layer):
-    def __init__(self, config, is_cross_attention=False):
-        super().__init__()
-        self.config = config
-        if config.hidden_size % config.num_attention_heads != 0 and not hasattr(
-                config, "embedding_size"):
-            raise ValueError(
-                "The hidden size (%d) is not a multiple of the number of attention heads (%d)"
-                % (config.hidden_size, config.num_attention_heads))
-
-        self.num_attention_heads = config.num_attention_heads
-        self.attention_head_size = int(config.hidden_size /
-                                       config.num_attention_heads)
-        self.all_head_size = self.num_attention_heads * self.attention_head_size
-
-        self.query = nn.Linear(config.hidden_size, self.all_head_size)
-        if is_cross_attention:
-            self.key = nn.Linear(config.encoder_hidden_size, self.all_head_size)
-            self.value = nn.Linear(config.encoder_hidden_size,
-                                   self.all_head_size)
-        else:
-            self.key = nn.Linear(config.hidden_size, self.all_head_size)
-            self.value = nn.Linear(config.hidden_size, self.all_head_size)
-
-        self.dropout = nn.Dropout(config.attention_probs_dropout_prob)
-        self.position_embedding_type = getattr(
-            config, "position_embedding_type", "absolute")
-        if (self.position_embedding_type == "relative_key" or
-                self.position_embedding_type == "relative_key_query"):
-            self.max_position_embeddings = config.max_position_embeddings
-            self.distance_embedding = nn.Embedding(
-                2 * config.max_position_embeddings - 1,
-                self.attention_head_size)
-        self.save_attention = False
-
-    def save_attn_gradients(self, attn_gradients):
-        self.attn_gradients = attn_gradients
-
-    def get_attn_gradients(self):
-        return self.attn_gradients
-
-    def save_attention_map(self, attention_map):
-        self.attention_map = attention_map
-
-    def get_attention_map(self):
-        return self.attention_map
-
-    def transpose_for_scores(self, x):
-        new_x_shape = x.shape[:-1] + [
-            self.num_attention_heads,
-            self.attention_head_size,
-        ]
-        x = x.reshape(new_x_shape)
-        return x.transpose([0, 2, 1, 3])
-
-    def forward(
-            self,
-            hidden_states,
-            attention_mask=None,
-            head_mask=None,
-            encoder_hidden_states=None,
-            encoder_attention_mask=None,
-            past_key_value=None,
-            output_attentions=False, ):
-        # If this is instantiated as a cross-attention module, the keys
-        # and values come from an encoder; the attention mask needs to be
-        # such that the encoder's padding tokens are not attended to.
-        is_cross_attention = encoder_hidden_states is not None
-
-        if is_cross_attention:
-            key_layer = self.transpose_for_scores(
-                self.key(encoder_hidden_states))
-            value_layer = self.transpose_for_scores(
-                self.value(encoder_hidden_states))
-            attention_mask = encoder_attention_mask
-        elif past_key_value is not None:
-            key_layer = self.transpose_for_scores(self.key(hidden_states))
-            value_layer = self.transpose_for_scores(self.value(hidden_states))
-            key_layer = paddle.concat([past_key_value[0], key_layer], axis=2)
-            value_layer = paddle.concat(
-                [past_key_value[1], value_layer], axis=2)
-        else:
-            key_layer = self.transpose_for_scores(self.key(hidden_states))
-            value_layer = self.transpose_for_scores(self.value(hidden_states))
-
-        mixed_query_layer = self.query(hidden_states)
-
-        query_layer = self.transpose_for_scores(mixed_query_layer)
-
-        past_key_value = (key_layer, value_layer)
-
-        # Take the dot product between "query" and "key" to get the raw attention scores.
-        attention_scores = paddle.matmul(
-            query_layer, key_layer, transpose_y=True)
-
-        if (self.position_embedding_type == "relative_key" or
-                self.position_embedding_type == "relative_key_query"):
-            seq_length = hidden_states.shape[1]
-            position_ids_l = paddle.arange(
-                seq_length, dtype="int64").reshape([-1, 1])
-            position_ids_r = paddle.arange(
-                seq_length, dtype="int64").reshape([1, -1])
-            distance = position_ids_l - position_ids_r
-            positional_embedding = self.distance_embedding(
-                distance + self.max_position_embeddings - 1)
-            positional_embedding = positional_embedding.cast(
-                dtype=query_layer.dtype)  # fp16 compatibility
-
-            if self.position_embedding_type == "relative_key":
-                relative_position_scores = paddle.einsum(
-                    "bhld,lrd->bhlr", query_layer, positional_embedding)
-                attention_scores = attention_scores + relative_position_scores
-            elif self.position_embedding_type == "relative_key_query":
-                relative_position_scores_query = paddle.einsum(
-                    "bhld,lrd->bhlr", query_layer, positional_embedding)
-                relative_position_scores_key = paddle.einsum(
-                    "bhrd,lrd->bhlr", key_layer, positional_embedding)
-                attention_scores = (
-                    attention_scores + relative_position_scores_query +
-                    relative_position_scores_key)
-
-        attention_scores = attention_scores / math.sqrt(
-            self.attention_head_size)
-
-        if attention_mask is not None:
-            # Apply the attention mask is (precomputed for all layers in BertModel forward() function)
-            attention_scores = attention_scores + attention_mask
-
-        # Normalize the attention scores to probabilities.
-        attention_probs = nn.Softmax(axis=-1)(attention_scores)
-
-        if is_cross_attention and self.save_attention:
-            self.save_attention_map(attention_probs)
-            attention_probs.register_hook(self.save_attn_gradients)
-
-        # This is actually dropping out entire tokens to attend to, which might
-        # seem a bit unusual, but is taken from the original Transformer paper.
-        attention_probs_dropped = self.dropout(attention_probs)
-
-        # Mask heads if we want to
-        if head_mask is not None:
-            attention_probs_dropped = attention_probs_dropped * head_mask
-
-        context_layer = paddle.matmul(attention_probs_dropped, value_layer)
-
-        context_layer = context_layer.transpose([0, 2, 1, 3])
-        new_context_layer_shape = context_layer.shape[:-2] + [
-            self.all_head_size,
-        ]
-        context_layer = context_layer.reshape(new_context_layer_shape)
-
-        outputs = ((context_layer, attention_probs)
-                   if output_attentions else (context_layer, ))
-
-        outputs = outputs + (past_key_value, )
-        return outputs
-
-
-# Copied from paddlenlp.transformers.bert.modeling.BertSelfOutput with Bert->Blip2QFormer
-class Blip2QFormerSelfOutput(nn.Layer):
-    def __init__(self, config):
-        super().__init__()
-        self.dense = nn.Linear(config.hidden_size, config.hidden_size)
-        self.LayerNorm = nn.LayerNorm(
-            config.hidden_size, epsilon=config.layer_norm_eps)
-        self.dropout = nn.Dropout(config.hidden_dropout_prob)
-
-    def forward(self, hidden_states: paddle.Tensor,
-                input_tensor: paddle.Tensor) -> paddle.Tensor:
-        hidden_states = self.dense(hidden_states)
-        hidden_states = self.dropout(hidden_states)
-        hidden_states = self.LayerNorm(hidden_states + input_tensor)
-        return hidden_states
-
-
-class Blip2QFormerAttention(nn.Layer):
-    def __init__(self, config, is_cross_attention=False):
-        super().__init__()
-        self.attention = Blip2QFormerMultiHeadAttention(config,
-                                                        is_cross_attention)
-        self.output = Blip2QFormerSelfOutput(config)
-        self.pruned_heads = set()
-
-    def prune_heads(self, heads):
-        if len(heads) == 0:
-            return
-        heads, index = find_pruneable_heads_and_indices(
-            heads,
-            self.attention.num_attention_heads,
-            self.attention.attention_head_size,
-            self.pruned_heads, )
-
-        # Prune linear layers
-        self.attention.query = prune_linear_layer(self.attention.query, index)
-        self.attention.key = prune_linear_layer(self.attention.key, index)
-        self.attention.value = prune_linear_layer(self.attention.value, index)
-        self.output.dense = prune_linear_layer(self.output.dense, index, dim=1)
-
-        # Update hyper params and store pruned heads
-        self.attention.num_attention_heads = self.attention.num_attention_heads - len(
-            heads)
-        self.attention.all_head_size = (self.attention.attention_head_size *
-                                        self.attention.num_attention_heads)
-        self.pruned_heads = self.pruned_heads.union(heads)
-
-    def forward(
-            self,
-            hidden_states: paddle.Tensor,
-            attention_mask: Optional[paddle.Tensor]=None,
-            head_mask: Optional[paddle.Tensor]=None,
-            encoder_hidden_states: Optional[paddle.Tensor]=None,
-            encoder_attention_mask: Optional[paddle.Tensor]=None,
-            past_key_value: Optional[Tuple[Tuple[paddle.Tensor]]]=None,
-            output_attentions: Optional[bool]=False, ) -> Tuple[paddle.Tensor]:
-        self_outputs = self.attention(
-            hidden_states,
-            attention_mask,
-            head_mask,
-            encoder_hidden_states,
-            encoder_attention_mask,
-            past_key_value,
-            output_attentions, )
-        attention_output = self.output(self_outputs[0], hidden_states)
-        outputs = (attention_output,
-                   ) + self_outputs[1:]  # add attentions if we output them
-        return outputs
-
-
-# Copied from paddlenlp.transformers.bert.modeling.BertIntermediate with Bert->Blip2QFormer
-class Blip2QFormerIntermediate(nn.Layer):
-    def __init__(self, config):
-        super().__init__()
-        self.dense = nn.Linear(config.hidden_size, config.intermediate_size)
-        if isinstance(config.hidden_act, str):
-            self.intermediate_act_fn = ACT2FN[config.hidden_act]
-        else:
-            self.intermediate_act_fn = config.hidden_act
-
-    def forward(self, hidden_states: paddle.Tensor) -> paddle.Tensor:
-        hidden_states = self.dense(hidden_states)
-        hidden_states = self.intermediate_act_fn(hidden_states)
-        return hidden_states
-
-
-# Copied from paddlenlp.transformers.bert.modeling.BertOutput with Bert->Blip2QFormer
-class Blip2QFormerOutput(nn.Layer):
-    def __init__(self, config):
-        super().__init__()
-        self.dense = nn.Linear(config.intermediate_size, config.hidden_size)
-        self.LayerNorm = nn.LayerNorm(
-            config.hidden_size, epsilon=config.layer_norm_eps)
-        self.dropout = nn.Dropout(config.hidden_dropout_prob)
-
-    def forward(self, hidden_states: paddle.Tensor,
-                input_tensor: paddle.Tensor) -> paddle.Tensor:
-        hidden_states = self.dense(hidden_states)
-        hidden_states = self.dropout(hidden_states)
-        hidden_states = self.LayerNorm(hidden_states + input_tensor)
-        return hidden_states
-
-
-class Blip2QFormerLayer(nn.Layer):
-    def __init__(self, config, layer_idx):
-        super().__init__()
-        self.chunk_size_feed_forward = config.chunk_size_feed_forward
-        self.seq_len_dim = 1
-        self.attention = Blip2QFormerAttention(config)
-
-        self.layer_idx = layer_idx
-
-        if layer_idx % config.cross_attention_frequency == 0:
-            self.crossattention = Blip2QFormerAttention(
-                config, is_cross_attention=True)
-            self.has_cross_attention = True
-        else:
-            self.has_cross_attention = False
-
-        self.intermediate_query = Blip2QFormerIntermediate(config)
-        self.output_query = Blip2QFormerOutput(config)
-
-    def forward(
-            self,
-            hidden_states,
-            attention_mask=None,
-            head_mask=None,
-            encoder_hidden_states=None,
-            encoder_attention_mask=None,
-            past_key_value=None,
-            output_attentions=False,
-            query_length=0, ):
-        # decoder uni-directional self-attention cached key/values tuple is at positions 1,2
-        self_attn_past_key_value = (past_key_value[:2]
-                                    if past_key_value is not None else None)
-        self_attention_outputs = self.attention(
-            hidden_states,
-            attention_mask,
-            head_mask,
-            output_attentions=output_attentions,
-            past_key_value=self_attn_past_key_value, )
-        attention_output = self_attention_outputs[0]
-        outputs = self_attention_outputs[1:-1]
-
-        present_key_value = self_attention_outputs[-1]
-
-        if query_length > 0:
-            query_attention_output = attention_output[:, :query_length, :]
-
-            if self.has_cross_attention:
-                if encoder_hidden_states is None:
-                    raise ValueError(
-                        "encoder_hidden_states must be given for cross-attention layers"
-                    )
-                cross_attention_outputs = self.crossattention(
-                    query_attention_output,
-                    attention_mask,
-                    head_mask,
-                    encoder_hidden_states,
-                    encoder_attention_mask,
-                    output_attentions=output_attentions, )
-                query_attention_output = cross_attention_outputs[0]
-                # add cross attentions if we output attention weights
-                outputs = outputs + cross_attention_outputs[1:-1]
-
-            layer_output = apply_chunking_to_forward(
-                self.feed_forward_chunk_query,
-                self.chunk_size_feed_forward,
-                self.seq_len_dim,
-                query_attention_output, )
-
-            if attention_output.shape[1] > query_length:
-                layer_output_text = apply_chunking_to_forward(
-                    self.feed_forward_chunk,
-                    self.chunk_size_feed_forward,
-                    self.seq_len_dim,
-                    attention_output[:, query_length:, :], )
-                layer_output = paddle.concat(
-                    [layer_output, layer_output_text], axis=1)
-        else:
-            layer_output = apply_chunking_to_forward(
-                self.feed_forward_chunk,
-                self.chunk_size_feed_forward,
-                self.seq_len_dim,
-                attention_output, )
-        outputs = (layer_output, ) + outputs
-
-        outputs = outputs + (present_key_value, )
-
-        return outputs
-
-    def feed_forward_chunk(self, attention_output):
-        intermediate_output = self.intermediate(attention_output)
-        layer_output = self.output(intermediate_output, attention_output)
-        return layer_output
-
-    def feed_forward_chunk_query(self, attention_output):
-        intermediate_output = self.intermediate_query(attention_output)
-        layer_output = self.output_query(intermediate_output, attention_output)
-        return layer_output
-
-
-class Blip2QFormerEncoder(nn.Layer):
-    def __init__(self, config):
-        super().__init__()
-        self.config = config
-        self.layer = nn.LayerList([
-            Blip2QFormerLayer(config, layer_idx)
-            for layer_idx in range(config.num_hidden_layers)
-        ])
-        self.gradient_checkpointing = False
-
-    def forward(
-            self,
-            hidden_states,
-            attention_mask=None,
-            head_mask=None,
-            encoder_hidden_states=None,
-            encoder_attention_mask=None,
-            past_key_values=None,
-            use_cache=None,
-            output_attentions=False,
-            output_hidden_states=False,
-            return_dict=True,
-            query_length=0, ):
-        all_hidden_states = () if output_hidden_states else None
-        all_self_attentions = () if output_attentions else None
-        all_cross_attentions = () if output_attentions else None
-
-        next_decoder_cache = () if use_cache else None
-
-        for i in range(self.config.num_hidden_layers):
-            layer_module = self.layer[i]
-            if output_hidden_states:
-                all_hidden_states = all_hidden_states + (hidden_states, )
-
-            layer_head_mask = head_mask[i] if head_mask is not None else None
-            past_key_value = past_key_values[
-                i] if past_key_values is not None else None
-
-            if getattr(self.config, "gradient_checkpointing",
-                       False) and self.training:
-                if use_cache:
-                    logger.warn(
-                        "`use_cache=True` is incompatible with gradient checkpointing. Setting `use_cache=False`..."
-                    )
-                    use_cache = False
-
-                def create_custom_forward(module):
-                    def custom_forward(*inputs):
-                        return module(*inputs, past_key_value,
-                                      output_attentions, query_length)
-
-                    return custom_forward
-
-                layer_outputs = recompute(
-                    create_custom_forward(layer_module),
-                    hidden_states,
-                    attention_mask,
-                    layer_head_mask,
-                    encoder_hidden_states,
-                    encoder_attention_mask, )
-            else:
-                layer_outputs = layer_module(
-                    hidden_states,
-                    attention_mask,
-                    layer_head_mask,
-                    encoder_hidden_states,
-                    encoder_attention_mask,
-                    past_key_value,
-                    output_attentions,
-                    query_length, )
-
-            hidden_states = layer_outputs[0]
-            if use_cache:
-                next_decoder_cache += (layer_outputs[-1], )
-            if output_attentions:
-                all_self_attentions = all_self_attentions + (layer_outputs[1], )
-                if layer_module.has_cross_attention:
-                    all_cross_attentions = all_cross_attentions + (
-                        layer_outputs[2], )
-
-        if output_hidden_states:
-            all_hidden_states = all_hidden_states + (hidden_states, )
-
-        if not return_dict:
-            return tuple(v
-                         for v in [
-                             hidden_states,
-                             next_decoder_cache,
-                             all_hidden_states,
-                             all_self_attentions,
-                             all_cross_attentions,
-                         ] if v is not None)
-        return BaseModelOutputWithPastAndCrossAttentions(
-            last_hidden_state=hidden_states,
-            past_key_values=next_decoder_cache,
-            hidden_states=all_hidden_states,
-            attentions=all_self_attentions,
-            cross_attentions=all_cross_attentions, )
-
-
-class Blip2QFormerModel(Blip2PretrainedModel):
-    """
-    Querying Transformer (Q-Former), used in BLIP-2.
-    """
-
-    def __init__(self, config: Blip2QFormerConfig):
-        super().__init__(config)
-        self.config = config
-
-        self.layernorm = nn.LayerNorm(
-            config.hidden_size, epsilon=config.layer_norm_eps)
-        self.dropout = nn.Dropout(config.hidden_dropout_prob)
-
-        self.encoder = Blip2QFormerEncoder(config)
-
-    def get_input_embeddings(self):
-        return self.embeddings.word_embeddings
-
-    def set_input_embeddings(self, value):
-        self.embeddings.word_embeddings = value
-
-    def _prune_heads(self, heads_to_prune):
-        """
-        Prunes heads of the model. heads_to_prune: dict of {layer_num: list of heads to prune in this layer} See base
-        class PreTrainedModel
-        """
-        for layer, heads in heads_to_prune.items():
-            self.encoder.layer[layer].attention.prune_heads(heads)
-
-    def get_extended_attention_mask(
-            self,
-            attention_mask: paddle.Tensor,
-            input_shape: Tuple[int],
-            has_query: bool=False, ) -> paddle.Tensor:
-        """
-        Makes broadcastable attention and causal masks so that future and masked tokens are ignored.
-        Arguments:
-            attention_mask (`paddle.Tensor`):
-                Mask with ones indicating tokens to attend to, zeros for tokens to ignore.
-            input_shape (`Tuple[int]`):
-                The shape of the input to the model.
-        Returns:
-            `paddle.Tensor` The extended attention mask, with a the same dtype as `attention_mask.dtype`.
-        """
-        # We can provide a self-attention mask of dimensions [batch_size, from_seq_length, to_seq_length]
-        # ourselves in which case we just need to make it broadcastable to all heads.
-        if attention_mask.dim() == 3:
-            extended_attention_mask = attention_mask[:, None, :, :]
-        elif attention_mask.dim() == 2:
-            # Provided a padding mask of dimensions [batch_size, seq_length]
-            # - the model is an encoder, so make the mask broadcastable to [batch_size, num_heads, seq_length, seq_length]
-            extended_attention_mask = attention_mask[:, None, None, :]
-        else:
-            raise ValueError(
-                "Wrong shape for input_ids (shape {}) or attention_mask (shape {})".
-                format(input_shape, attention_mask.shape))
-
-        # Since attention_mask is 1.0 for positions we want to attend and 0.0 for
-        # masked positions, this operation will create a tensor which is 0.0 for
-        # positions we want to attend and -10000.0 for masked positions.
-        # Since we are adding it to the raw scores before the softmax, this is
-        # effectively the same as removing these entirely.
-        extended_attention_mask = extended_attention_mask.cast(
-            dtype=self.config.dtype)  # fp16 compatibility
-        extended_attention_mask = (1.0 - extended_attention_mask) * -10000.0
-        return extended_attention_mask
-
-    def invert_attention_mask(
-            self, encoder_attention_mask: paddle.Tensor) -> paddle.Tensor:
-        """
-        Invert an attention mask (e.g., switches 0. and 1.).
-        Args:
-            encoder_attention_mask (`paddle.Tensor`): An attention mask.
-        Returns:
-            `paddle.Tensor`: The inverted attention mask.
-        """
-        if encoder_attention_mask.ndim == 3:
-            encoder_extended_attention_mask = encoder_attention_mask[:,
-                                                                     None, :, :]
-        if encoder_attention_mask.ndim == 2:
-            encoder_extended_attention_mask = encoder_attention_mask[:, None,
-                                                                     None, :]
-        # T5 has a mask that can compare sequence ids, we can simulate this here with this transposition
-        # Cf. https://github.com/tensorflow/mesh/blob/8d2465e9bc93129b913b5ccc6a59aa97abd96ec6/mesh_tensorflow
-        # /transformer/transformer_layers.py#L270
-        # encoder_extended_attention_mask = (encoder_extended_attention_mask ==
-        # encoder_extended_attention_mask.transpose(-1, -2))
-        encoder_extended_attention_mask = encoder_extended_attention_mask.cast(
-            dtype=self.config.dtype)  # fp16 compatibility
-        encoder_extended_attention_mask = (
-            1.0 - encoder_extended_attention_mask) * -1e4
-
-        return encoder_extended_attention_mask
-
-    def get_head_mask(
-            self,
-            head_mask: Optional[paddle.Tensor],
-            num_hidden_layers: int,
-            is_attention_chunked: bool=False, ) -> paddle.Tensor:
-        """
-        Prepare the head mask if needed.
-        Args:
-            head_mask (`paddle.Tensor` with shape `[num_heads]` or `[num_hidden_layers x num_heads]`, *optional*):
-                The mask indicating if we should keep the heads or not (1.0 for keep, 0.0 for discard).
-            num_hidden_layers (`int`):
-                The number of hidden layers in the model.
-            is_attention_chunked: (`bool`, *optional*, defaults to `False`):
-                Whether or not the attentions scores are computed by chunks or not.
-        Returns:
-            `paddle.Tensor` with shape `[num_hidden_layers x batch x num_heads x seq_length x seq_length]` or list with
-            `[None]` for each layer.
-        """
-        if head_mask is not None:
-            head_mask = self._convert_head_mask_to_5d(head_mask,
-                                                      num_hidden_layers)
-            if is_attention_chunked is True:
-                head_mask = head_mask.unsqueeze(-1)
-        else:
-            head_mask = [None] * num_hidden_layers
-
-        return head_mask
-
-    def _convert_head_mask_to_5d(self, head_mask, num_hidden_layers):
-        """-> [num_hidden_layers x batch x num_heads x seq_length x seq_length]"""
-        if head_mask.ndim == 1:
-            head_mask = head_mask.unsqueeze(0).unsqueeze(0).unsqueeze(
-                -1).unsqueeze(-1)
-            head_mask = head_mask.expand([num_hidden_layers, -1, -1, -1, -1])
-        elif head_mask.ndim == 2:
-            head_mask = (head_mask.unsqueeze(1).unsqueeze(-1).unsqueeze(-1)
-                         )  # We can specify head_mask for each layer
-        assert head_mask.ndim == 5, f"head_mask.dim != 5, instead {head_mask.dim()}"
-        head_mask = head_mask.cast(
-            dtype=self.config.
-            dtype)  # switch to float if need + fp16 compatibility
-        return head_mask
-
-    def forward(
-            self,
-            query_embeds,
-            attention_mask=None,
-            head_mask=None,
-            encoder_hidden_states=None,
-            encoder_attention_mask=None,
-            past_key_values=None,
-            use_cache=None,
-            output_attentions=None,
-            output_hidden_states=None,
-            return_dict=None, ):
-        r"""
-        encoder_hidden_states  (`paddle.Tensor` of shape `(batch_size, sequence_length, hidden_size)`, `optional`):
-            Sequence of hidden-states at the output of the last layer of the encoder. Used in the cross-attention if
-            the model is configured as a decoder.
-        encoder_attention_mask (`paddle.Tensor` of shape `(batch_size, sequence_length)`, `optional`):
-            Mask to avoid performing attention on the padding token indices of the encoder input. This mask is used in
-            the cross-attention if the model is configured as a decoder. Mask values selected in `[0, 1]`:
-            - 1 for tokens that are **not masked**,
-            - 0 for tokens that are **masked**.
-        past_key_values (`tuple(tuple(paddle.Tensor))` of length `config.n_layers` with each tuple having 4 tensors of:
-            shape `(batch_size, num_heads, sequence_length - 1, embed_size_per_head)`): Contains precomputed key and
-            value hidden states of the attention blocks. Can be used to speed up decoding. If `past_key_values` are
-            used, the user can optionally input only the last `decoder_input_ids` (those that don't have their past key
-            value states given to this model) of shape `(batch_size, 1)` instead of all `decoder_input_ids` of shape
-            `(batch_size, sequence_length)`.
-        use_cache (`bool`, `optional`):
-            If set to `True`, `past_key_values` key value states are returned and can be used to speed up decoding (see
-            `past_key_values`).
-        """
-        output_attentions = (output_attentions if output_attentions is not None
-                             else self.config.output_attentions)
-        output_hidden_states = (output_hidden_states
-                                if output_hidden_states is not None else
-                                self.config.output_hidden_states)
-        return_dict = (return_dict if return_dict is not None else
-                       self.config.use_return_dict)
-
-        # past_key_values_length
-        past_key_values_length = (
-            past_key_values[0][0].shape[2] - self.config.query_length
-            if past_key_values is not None else 0)
-
-        query_length = query_embeds.shape[1] if query_embeds is not None else 0
-
-        embedding_output = self.layernorm(
-            query_embeds.cast(self.layernorm.weight.dtype))
-        embedding_output = self.dropout(embedding_output)
-        input_shape = embedding_output.shape[:-1]
-        batch_size, seq_length = input_shape
-
-        if attention_mask is None:
-            attention_mask = paddle.ones((
-                (batch_size, seq_length + past_key_values_length)))
-
-        # We can provide a self-attention mask of dimensions [batch_size, from_seq_length, to_seq_length]
-        # ourselves in which case we just need to make it broadcastable to all heads.
-        extended_attention_mask = self.get_extended_attention_mask(
-            attention_mask, input_shape)
-
-        # If a 2D or 3D attention mask is provided for the cross-attention
-        # we need to make broadcastable to [batch_size, num_heads, seq_length, seq_length]
-        if encoder_hidden_states is not None:
-            if type(encoder_hidden_states) == list:
-                encoder_batch_size, encoder_sequence_length, _ = encoder_hidden_states[
-                    0].shape
-            else:
-                (
-                    encoder_batch_size,
-                    encoder_sequence_length,
-                    _, ) = encoder_hidden_states.shape
-            encoder_hidden_shape = (encoder_batch_size, encoder_sequence_length)
-
-            if type(encoder_attention_mask) == list:
-                encoder_extended_attention_mask = [
-                    self.invert_attention_mask(mask)
-                    for mask in encoder_attention_mask
-                ]
-            elif encoder_attention_mask is None:
-                encoder_attention_mask = paddle.ones(encoder_hidden_shape)
-                encoder_extended_attention_mask = self.invert_attention_mask(
-                    encoder_attention_mask)
-            else:
-                encoder_extended_attention_mask = self.invert_attention_mask(
-                    encoder_attention_mask)
-        else:
-            encoder_extended_attention_mask = None
-
-        # Prepare head mask if needed
-        # 1.0 in head_mask indicate we keep the head
-        # attention_probs has shape bsz x n_heads x N x N
-        # input head_mask has shape [num_heads] or [num_hidden_layers x num_heads]
-        # and head_mask is converted to shape [num_hidden_layers x batch x num_heads x seq_length x seq_length]
-        head_mask = self.get_head_mask(head_mask, self.config.num_hidden_layers)
-
-        encoder_outputs = self.encoder(
-            embedding_output,
-            attention_mask=extended_attention_mask,
-            head_mask=head_mask,
-            encoder_hidden_states=encoder_hidden_states,
-            encoder_attention_mask=encoder_extended_attention_mask,
-            past_key_values=past_key_values,
-            use_cache=use_cache,
-            output_attentions=output_attentions,
-            output_hidden_states=output_hidden_states,
-            return_dict=return_dict,
-            query_length=query_length, )
-        sequence_output = encoder_outputs[0]
-        pooled_output = sequence_output[:, 0, :]
-
-        if not return_dict:
-            return (sequence_output, pooled_output) + encoder_outputs[1:]
-
-        return BaseModelOutputWithPoolingAndCrossAttentions(
-            last_hidden_state=sequence_output,
-            pooler_output=pooled_output,
-            past_key_values=encoder_outputs.past_key_values,
-            hidden_states=encoder_outputs.hidden_states,
-            attentions=encoder_outputs.attentions,
-            cross_attentions=encoder_outputs.cross_attentions, )
-
-
-class Blip2Model(Blip2PretrainedModel):
-    config_class = Blip2Config
-    main_input_name = "pixel_values"
-
-    def __init__(self, config: Blip2Config):
-        super().__init__(config)
-
-        self.vision_model = Blip2VisionModel(config.vision_config)
-        self.query_tokens = Parameter(
-            paddle.zeros([
-                1, config.num_query_tokens, config.qformer_config.hidden_size
-            ]))
-        self.qformer = Blip2QFormerModel(config.qformer_config)
-
-        self.language_projection = nn.Linear(config.qformer_config.hidden_size,
-                                             config.text_config.hidden_size)
-
-        if config.use_decoder_only_language_model:
-            if isinstance(config.text_config, OPTConfig):
-                language_model = OPTForCausalLM.from_pretrained(
-                    opt_model, low_cpu_mem_usage=True, load_state_as_np=True)
-            else:
-                raise NotImplementedError
-        else:
-            if isinstance(config.text_config, T5Config):
-                language_model = T5ForConditionalGeneration(config.text_config)
-            else:
-                raise NotImplementedError
-        self.language_model = language_model
-
-    def get_input_embeddings(self) -> nn.Layer:
-        return self.vision_model.embeddings.patch_embedding
-
-    def get_text_features(
-            self,
-            input_ids: Optional[paddle.Tensor]=None,
-            attention_mask: Optional[paddle.Tensor]=None,
-            decoder_input_ids: Optional[paddle.Tensor]=None,
-            decoder_attention_mask: Optional[paddle.Tensor]=None,
-            labels: Optional[paddle.Tensor]=None,
-            output_attentions: Optional[bool]=None,
-            output_hidden_states: Optional[bool]=None,
-            return_dict: Optional[bool]=None, ):
-        r"""
-        Returns:
-            text_outputs (`CausalLMOutputWithPast`, or `tuple(paddle.Tensor)` if `return_dict=False`):
-                The language model outputs. If `return_dict=True`, the output is a [`CausalLMOutputWithPast`] that
-                contains the language model logits, the past key values and the hidden states if
-                `output_hidden_states=True`.
-        Examples:
-        ```python
-        >>> import paddle
-        >>> from paddlenlp.transformers import AutoTokenizer, Blip2Model
-        >>> model = Blip2Model.from_pretrained("Salesforce/blip2-flan-t5-xl")
-        >>> model.to(device)  # doctest: +IGNORE_RESULT
-        >>> tokenizer = AutoTokenizer.from_pretrained("Salesforce/blip2-flan-t5-xl")
-        >>> inputs = tokenizer(["a photo of a cat", "a photo of a dog"], padding=True, return_tensors="pt").to(device)
-        >>> text_features = model.get_text_features(**inputs)
-        ```"""
-        output_attentions = (output_attentions if output_attentions is not None
-                             else self.config.output_attentions)
-        output_hidden_states = (output_hidden_states
-                                if output_hidden_states is not None else
-                                self.config.output_hidden_states)
-        return_dict = (return_dict if return_dict is not None else
-                       self.config.use_return_dict)
-
-        if self.config.use_decoder_only_language_model:
-            text_outputs = self.language_model(
-                input_ids=input_ids,
-                attention_mask=attention_mask,
-                output_attentions=output_attentions,
-                output_hidden_states=output_hidden_states,
-                return_dict=return_dict, )
-        else:
-            inputs_embeds = self.language_model.get_input_embeddings()(
-                input_ids)
-
-            text_outputs = self.language_model(
-                inputs_embeds=inputs_embeds,
-                attention_mask=attention_mask,
-                decoder_input_ids=decoder_input_ids,
-                decoder_attention_mask=decoder_attention_mask,
-                output_attentions=output_attentions,
-                output_hidden_states=output_hidden_states,
-                return_dict=return_dict,
-                labels=labels, )
-=======
->>>>>>> 68fa8c6a
-
-    loss: Optional[Tuple[paddle.Tensor]] = None
-    logits: Optional[Tuple[paddle.Tensor]] = None
-    vision_outputs: Optional[paddle.Tensor] = None
-    qformer_outputs: Optional[Tuple[paddle.Tensor]] = None
-    language_model_outputs: Optional[Tuple[paddle.Tensor]] = None
-
-<<<<<<< HEAD
-    def get_image_features(
-            self,
-            pixel_values: Optional[paddle.Tensor]=None,
-            output_attentions: Optional[bool]=None,
-            output_hidden_states: Optional[bool]=None,
-            return_dict: Optional[bool]=None, ):
-        r"""
-        Returns:
-            vision_outputs (`BaseModelOutputWithPooling` or tuple of `paddle.Tensor`):
-                The vision model outputs. If `return_dict=True`, the output is a [`BaseModelOutputWithPooling`] that
-                contains the image features, the pooled image features and the hidden states if
-                `output_hidden_states=True`.
-        Examples:
-        ```python
-        >>> import paddle
-        >>> from PIL import Image
-        >>> import requests
-        >>> from paddlenlp.transformers import AutoProcessor, Blip2Model
-        >>> model = Blip2Model.from_pretrained("Salesforce/blip2-flan-t5-xl")
-        >>> model.to(device)  # doctest: +IGNORE_RESULT
-        >>> processor = AutoProcessor.from_pretrained("Salesforce/blip2-flan-t5-xl")
-        >>> url = "http://images.cocodataset.org/val2017/000000039769.jpg"
-        >>> image = Image.open(requests.get(url, stream=True).raw)
-        >>> inputs = processor(images=image, return_tensors="pd")
-        >>> image_outputs = model.get_image_features(**inputs)
-        ```"""
-        output_attentions = (output_attentions if output_attentions is not None
-                             else self.config.output_attentions)
-        output_hidden_states = (output_hidden_states
-                                if output_hidden_states is not None else
-                                self.config.output_hidden_states)
-        return_dict = (return_dict if return_dict is not None else
-                       self.config.use_return_dict)
-
-        vision_outputs = self.vision_model(
-            pixel_values=pixel_values,
-            output_attentions=output_attentions,
-            output_hidden_states=output_hidden_states,
-            return_dict=return_dict, )
-        if not return_dict:
-            last_hidden_state = vision_outputs[0]
-            pooled_output = vision_outputs[1]
-        else:
-            last_hidden_state = vision_outputs.last_hidden_state
-            pooled_output = vision_outputs.pooler_output
-=======
-    def to_tuple(self) -> Tuple[Any]:
-        return tuple(
-            self[k]
-            if k not in ["vision_outputs", "qformer_outputs", "language_model_outputs"]
-            else getattr(self, k).to_tuple()
-            for k in self.keys()
-        )
-
-@dataclass
-class Blip2ForStage1ModelOutput(Blip2ForConditionalGenerationModelOutput):
-    """
-    Class defining the outputs of [`Blip2ForStage1ModelOutput`].
-    """
-    loss: Optional[Tuple[paddle.Tensor]] = None
-    loss_itc: Optional[Tuple[paddle.Tensor]] = None
-    loss_itm: Optional[paddle.Tensor] = None
-    loss_lm: Optional[Tuple[paddle.Tensor]] = None
->>>>>>> 68fa8c6a
-
-
-<<<<<<< HEAD
-        return BaseModelOutputWithPooling(
-            last_hidden_state=last_hidden_state,
-            pooler_output=pooled_output,
-            hidden_states=vision_outputs.hidden_states,
-            attentions=vision_outputs.attentions, )
-
-    def get_qformer_features(
-            self,
-            pixel_values: Optional[paddle.Tensor]=None,
-            output_attentions: Optional[bool]=None,
-            output_hidden_states: Optional[bool]=None,
-            return_dict: Optional[bool]=None, ):
-        r"""
-        Returns:
-            vision_outputs (`BaseModelOutputWithPooling` or tuple of `paddle.Tensor`):
-                The vision model outputs. If `return_dict=True`, the output is a [`BaseModelOutputWithPooling`] that
-                contains the image features, the pooled image features and the hidden states if
-                `output_hidden_states=True`.
-        Examples:
-        ```python
-        >>> import paddle
-        >>> from PIL import Image
-        >>> import requests
-        >>> from paddlenlp.transformers import Blip2Processor, Blip2Model
-        >>> processor = Blip2Processor.from_pretrained("Salesforce/blip2-flan-t5-xl")
-        >>> model = Blip2Model.from_pretrained("Salesforce/blip2-flan-t5-xl")
-        >>> model.to(device)  # doctest: +IGNORE_RESULT
-        >>> url = "http://images.cocodataset.org/val2017/000000039769.jpg"
-        >>> image = Image.open(requests.get(url, stream=True).raw)
-        >>> inputs = processor(images=image, return_tensors="pt")
-        >>> qformer_outputs = model.get_qformer_features(**inputs)
-        ```"""
-        output_attentions = (output_attentions if output_attentions is not None
-                             else self.config.output_attentions)
-        output_hidden_states = (output_hidden_states
-                                if output_hidden_states is not None else
-                                self.config.output_hidden_states)
-        return_dict = (return_dict if return_dict is not None else
-                       self.config.use_return_dict)
-
-        vision_outputs = self.vision_model(
-            pixel_values=pixel_values,
-            output_attentions=output_attentions,
-            output_hidden_states=output_hidden_states,
-            return_dict=return_dict, )
-=======
-
-class Blip2PretrainedModel(PretrainedModel):
-    """
-    An abstract class to handle weights initialization and a simple interface for downloading and loading pretrained
-    models.
-    """
-
-    config_class = Blip2Config
-    base_model_prefix = "blip"
-    supports_gradient_checkpointing = True
-    _keys_to_ignore_on_load_missing = [
-        r"position_ids",
-        r"language_model.encoder.embed_tokens.weight",
-        r"language_model.decoder.embed_tokens.weight",
-    ]
-    _no_split_modules = ["Blip2Attention", "T5Block", "OPTDecoderLayer"]
-    _keep_in_fp32_modules = ["wo"]
->>>>>>> 68fa8c6a
-
-    def _init_weights(self, module):
-        """Initialize the weights"""
-        factor = self.config.initializer_range
-        if (
-            isinstance(module, nn.Conv2D)
-            or isinstance(module, nn.Embedding)
-            or isinstance(module, nn.Linear)
-        ):
-            normal_(module.weight, mean=0.0, std=factor)
-            if hasattr(module, "bias") and module.bias is not None:
-                zeros_(module.bias)
-
-<<<<<<< HEAD
-        # step 2: forward the query tokens through the QFormer, using the image embeddings for cross-attention
-        image_attention_mask = paddle.ones(
-            image_embeds.shape[:-1], dtype="int64")
-
-        query_tokens = self.query_tokens.expand([image_embeds.shape[0], -1, -1])
-        query_outputs = self.qformer(
-            query_embeds=query_tokens,
-            encoder_hidden_states=image_embeds,
-            encoder_attention_mask=image_attention_mask,
-            output_attentions=output_attentions,
-            output_hidden_states=output_hidden_states,
-            return_dict=return_dict, )
-=======
-        elif isinstance(module, nn.LayerNorm):
-            zeros_(module.bias)
-            ones_(module.weight)
-        elif isinstance(module, nn.Linear) and module.bias is not None:
-            zeros_(module.bias)
-
-    @classmethod
-    def init_tokenizer(cls,tokenizer_name="bert-base-uncased"):
+    def init_tokenizer(cls, tokenizer_name="bert-base-uncased"):
         tokenizer = AutoTokenizer.from_pretrained(tokenizer_name)
         tokenizer.add_special_tokens({"bos_token": "[DEC]"})
         return tokenizer
+
     @classmethod
-    def from_pretrained(
-        cls, pretrained_model_name_or_path, from_hf_hub: bool = False, subfolder: str = None, *args, **kwargs
-    ):
+    def from_pretrained(cls,
+                        pretrained_model_name_or_path,
+                        from_hf_hub: bool=False,
+                        subfolder: str=None,
+                        *args,
+                        **kwargs):
         """
         Creates an instance of `PretrainedModel`. Model weights are loaded
         by specifying name of a built-in pretrained model, a pretrained model from HF Hub, a community contributed model,
         or a local file directory path.
->>>>>>> 68fa8c6a
 
         Args:
             pretrained_model_name_or_path (str): Name of pretrained model or dir path
@@ -1557,70 +171,6 @@
                 doubles the memory usage . Thus it is suggested to use `True`
                 for big models on GPU. Default to `False`.
 
-<<<<<<< HEAD
-    def forward(
-            self,
-            pixel_values: paddle.Tensor,
-            input_ids: paddle.Tensor,
-            attention_mask: Optional[paddle.Tensor]=None,
-            decoder_input_ids: Optional[paddle.Tensor]=None,
-            decoder_attention_mask: Optional[paddle.Tensor]=None,
-            output_attentions: Optional[bool]=None,
-            output_hidden_states: Optional[bool]=None,
-            labels: Optional[paddle.Tensor]=None,
-            return_dict: Optional[bool]=None, ) -> Union[
-                Tuple, Blip2ForConditionalGenerationModelOutput]:
-        r"""
-        Returns:
-        Examples:
-        ```python
-        >>> from PIL import Image
-        >>> import requests
-        >>> from paddlenlp.transformers import Blip2Processor, Blip2Model
-        >>> import paddle
-        >>> processor = Blip2Processor.from_pretrained("Salesforce/blip2-flan-t5-xl")
-        >>> model = Blip2Model.from_pretrained("Salesforce/blip2-flan-t5-xl")
-        >>> model.to(device)  # doctest: +IGNORE_RESULT
-        >>> url = "http://images.cocodataset.org/val2017/000000039769.jpg"
-        >>> image = Image.open(requests.get(url, stream=True).raw)
-        >>> prompt = "Question: how many cats are there? Answer:"
-        >>> inputs = processor(images=image, text=prompt, return_tensors="pd")
-        >>> outputs = model(pixel_values=inputs["pixel_values"],input_ids=inputs["input_ids"])
-        ```"""
-        return_dict = (return_dict if return_dict is not None else
-                       self.config.use_return_dict)
-
-        # step 1: forward the images through the vision encoder,
-        # to get image embeddings of shape (batch_size, seq_len, hidden_size)
-        vision_outputs = self.vision_model(
-            pixel_values=pixel_values,
-            output_attentions=output_attentions,
-            output_hidden_states=output_hidden_states,
-            return_dict=return_dict, )
-        image_embeds = vision_outputs[0]
-
-        # step 2: forward the query tokens through the QFormer, using the image embeddings for cross-attention
-        image_attention_mask = paddle.ones(
-            image_embeds.shape[:-1], dtype="int64")
-
-        query_tokens = self.query_tokens.expand([image_embeds.shape[0], -1, -1])
-        query_outputs = self.qformer(
-            query_embeds=query_tokens,
-            encoder_hidden_states=image_embeds,
-            encoder_attention_mask=image_attention_mask,
-            output_attentions=output_attentions,
-            output_hidden_states=output_hidden_states,
-            return_dict=return_dict, )
-        query_output = query_outputs[0]
-
-        # step 3: use the language model, conditioned on the query outputs and the prompt
-        language_model_inputs = self.language_projection(query_output)
-        language_model_attention_mask = paddle.ones(
-            language_model_inputs.shape[:-1], dtype="int64")
-        inputs_embeds = self.language_model.get_input_embeddings()(input_ids)
-        inputs_embeds = paddle.concat(
-            [language_model_inputs, inputs_embeds], axis=1)
-=======
         Returns:
             PretrainedModel: An instance of `PretrainedModel`.
 
@@ -1634,45 +184,25 @@
 
                 # Name of pretrained model from PaddleHub
                 model = BertForSequenceClassification.from_pretrained('bert-base-uncased')
->>>>>>> 68fa8c6a
 
                 # Name of community-contributed pretrained model
                 model = BertForSequenceClassification.from_pretrained('yingyibiao/bert-base-uncased-sst-2-finetuned', num_labels=3)
 
-<<<<<<< HEAD
-        attention_mask = paddle.concat(
-            [language_model_attention_mask, attention_mask], axis=1)
-        with paddle.amp.auto_cast(level='O2'):
-            outputs = self.language_model(
-                inputs_embeds=inputs_embeds,
-                attention_mask=attention_mask,
-                return_dict=True,
-                labels=labels, )
-            loss = outputs.loss
-        return Blip2ForConditionalGenerationModelOutput(
-            loss=loss,
-        )
-
-=======
                 # Load from local directory path
                 model = BertForSequenceClassification.from_pretrained('./my_bert/'
         """
         import os
-        from paddlenlp.transformers.utils import (ContextManagers,
-                                                InitTrackerMeta,
-                                                adapt_stale_fwd_patch,
-                                                fn_args_to_dict,
-                                                is_paddle_support_lazy_init,
-                                                resolve_cache_dir,
-                                                weight_name_suffix)
+        from paddlenlp.transformers.utils import (
+            ContextManagers, InitTrackerMeta, adapt_stale_fwd_patch,
+            fn_args_to_dict, is_paddle_support_lazy_init, resolve_cache_dir,
+            weight_name_suffix)
         from paddlenlp.transformers.configuration_utils import PretrainedConfig
         from paddlenlp.utils.env import (
-                                            CONFIG_NAME,
-                                            ENABLE_TORCH_CHECKPOINT,
-                                            LEGACY_CONFIG_NAME,
-                                            PADDLE_WEIGHT_FILE_NAME,
-                                            PYTORCH_WEIGHT_FILE_NAME,
-                                        )
+            CONFIG_NAME,
+            ENABLE_TORCH_CHECKPOINT,
+            LEGACY_CONFIG_NAME,
+            PADDLE_WEIGHT_FILE_NAME,
+            PYTORCH_WEIGHT_FILE_NAME, )
         from paddlenlp.transformers.model_utils import no_init_weights
         load_state_as_np = kwargs.pop("load_state_as_np", False)
         config = kwargs.pop("config", None)
@@ -1682,7 +212,8 @@
         low_cpu_mem_usage = kwargs.pop("low_cpu_mem_usage", False)
         dtype = kwargs.pop("dtype", None)
 
-        cache_dir = resolve_cache_dir(pretrained_model_name_or_path, from_hf_hub, cache_dir)
+        cache_dir = resolve_cache_dir(pretrained_model_name_or_path,
+                                      from_hf_hub, cache_dir)
 
         model_kwargs = kwargs
         # 1. get the PretrainedConfig to init model
@@ -1695,8 +226,7 @@
                 force_download=force_download,
                 from_hf_hub=from_hf_hub,
                 subfolder=subfolder,
-                **kwargs,
-            )
+                **kwargs, )
 
         if dtype is None:
             dtype = config.dtype
@@ -1718,7 +248,8 @@
             init_contexts.append(dtype_guard(dtype))
 
         # 2. resolve model_weight file
-        support_conversion = cls.support_conversion(config) and ENABLE_TORCH_CHECKPOINT
+        support_conversion = cls.support_conversion(
+            config) and ENABLE_TORCH_CHECKPOINT
 
         model_weight_file = cls._resolve_model_file_path(
             pretrained_model_name_or_path,
@@ -1726,8 +257,7 @@
             subfolder=subfolder,
             from_hf_hub=from_hf_hub,
             config=config,
-            support_conversion=support_conversion,
-        )
+            support_conversion=support_conversion, )
 
         if model_weight_file.endswith(PYTORCH_WEIGHT_FILE_NAME):
             if support_conversion:
@@ -1736,7 +266,8 @@
                     f"start to convert pytorch weight file<{model_weight_file}> to "
                     f"paddle weight file<{os.path.join(cache_dir, PADDLE_WEIGHT_FILE_NAME)}> ..."
                 )
-                model_state_dict = cls.convert(model_weight_file, config, cache_dir)
+                model_state_dict = cls.convert(model_weight_file, config,
+                                               cache_dir)
             else:
                 raise ValueError(
                     f"download the {PYTORCH_WEIGHT_FILE_NAME} weight file, but model<{cls}> "
@@ -1746,10 +277,13 @@
 
         else:
             # 4. loading the state dict
-            if config.tensor_parallel_degree > 1 and model_weight_file.endswith("model_state.pdparams"):
-                model_state_dict = cls.convert_tensor_parallel(model_weight_file, config)
+            if config.tensor_parallel_degree > 1 and model_weight_file.endswith(
+                    "model_state.pdparams"):
+                model_state_dict = cls.convert_tensor_parallel(
+                    model_weight_file, config)
             else:
-                model_state_dict = paddle.load(model_weight_file, return_numpy=load_state_as_np)
+                model_state_dict = paddle.load(
+                    model_weight_file, return_numpy=load_state_as_np)
 
         # 3. init the model
         init_args = config["init_args"] or ()
@@ -1758,15 +292,14 @@
 
         loaded_state_dict_keys = list(model_state_dict.keys())
         from paddlevlp.models.blip2.eva_vit import interpolate_pos_embed
-        interpolate_pos_embed(model,model_state_dict)
+        interpolate_pos_embed(model, model_state_dict)
         # TODO(wj-Mcat): load shard checkpoint weight file, refer to: https://github.com/huggingface/transformers/pull/16343
         model, missing_keys, unexpected_keys, mismatched_keys = cls._load_pretrained_model(
             model=model,
             state_dict=model_state_dict,
             loaded_keys=loaded_state_dict_keys,
             ignore_mismatched_sizes=ignore_mismatched_sizes,
-            dtype=dtype,
-        )
+            dtype=dtype, )
 
         if len(unexpected_keys) > 0:
             logger.warning(
@@ -1779,7 +312,9 @@
                 " (initializing a BertForSequenceClassification model from a BertForSequenceClassification model)."
             )
         else:
-            logger.info(f"All model checkpoint weights were used when initializing {model.__class__.__name__}.\n")
+            logger.info(
+                f"All model checkpoint weights were used when initializing {model.__class__.__name__}.\n"
+            )
 
         if len(missing_keys) > 0:
             logger.warning(
@@ -1792,27 +327,23 @@
                 f"All the weights of {model.__class__.__name__} were initialized from the model checkpoint at"
                 f" {pretrained_model_name_or_path}.\nIf your task is similar to the task the model of the checkpoint"
                 f" was trained on, you can already use {model.__class__.__name__} for predictions without further"
-                " training."
-            )
+                " training.")
         if len(mismatched_keys) > 0:
-            mismatched_warning = "\n".join(
-                [
-                    f"- {key}: found shape {shape1} in the checkpoint and {shape2} in the model instantiated"
-                    for key, shape1, shape2 in mismatched_keys
-                ]
-            )
+            mismatched_warning = "\n".join([
+                f"- {key}: found shape {shape1} in the checkpoint and {shape2} in the model instantiated"
+                for key, shape1, shape2 in mismatched_keys
+            ])
             logger.warning(
                 f"Some weights of {model.__class__.__name__} were not initialized from the model checkpoint at"
                 f" {pretrained_model_name_or_path} and are newly initialized because the shapes did not"
                 f" match:\n{mismatched_warning}\nYou should probably TRAIN this model on a down-stream task to be able"
-                " to use it for predictions and inference."
-            )
+                " to use it for predictions and inference.")
         if paddle.in_dynamic_mode():
             return model
 
         return model, model_state_dict
 
->>>>>>> 68fa8c6a
+
 class Blip2ForConditionalGeneration(Blip2PretrainedModel):
     config_class = Blip2Config
     main_input_name = "pixel_values"
@@ -1821,87 +352,53 @@
         r"language_model.encoder.embed_tokens.weight",
         r"language_model.decoder.embed_tokens.weight",
     ]
-    def __init__(self, config: Blip2Config,):
+
+    def __init__(
+            self,
+            config: Blip2Config, ):
         super().__init__(config)
-<<<<<<< HEAD
-        self.visual_encoder, self.ln_vision = self.init_vision_encoder(
-            "eva_clip_g",
-            config.vision_config.image_size,
-            config.vision_config.dropout,
-            config.vision_config.mp_degree
-            if hasattr(config.vision_config, "mp_degree") else 1,
-            gradient_checkpointing=config.vision_config.gradient_checkpointing
-            if hasattr(config.vision_config, "gradient_checkpointing") else
-            False)
-=======
         from paddlevlp.models.blip2.eva_vit import VisionTransformer
-        self.visual_encoder = VisionTransformer.from_pretrained(pretrained_model_name_or_path=config.vision_config)
->>>>>>> 68fa8c6a
+        self.visual_encoder = VisionTransformer.from_pretrained(
+            pretrained_model_name_or_path=config.vision_config)
         self.freeze_vit = config.freeze_vit
-        self.train_stage1=False
+        self.train_stage1 = False
         if self.freeze_vit:
             # freeze vit except the post layer norm layer.
             for name, param in self.visual_encoder.named_parameters():
-                    param.stop_gradient = True
+                param.stop_gradient = True
             self.visual_encoder.eval()
             self.visual_encoder.train = disabled_train
             logger.info("freeze vision encoder")
-<<<<<<< HEAD
-        # self.qformer = Blip2QFormerModel(config.qformer_config)
-        self.Qformer, self.query_tokens = self.init_Qformer(
-            config.num_query_tokens,
-            config.vision_config.hidden_size,
-            mp_degree=config.qformer_config.mp_degree
-            if hasattr(config.qformer_config, "mp_degree") else 1,
-            gradient_checkpointing=config.qformer_config.gradient_checkpointing
-            if hasattr(config.qformer_config, "gradient_checkpointing") else
-            False)
-        self.Qformer.cls = None
-        self.Qformer.bert.embeddings.word_embeddings = None
-        self.Qformer.bert.embeddings.position_embeddings = None
-        for layer in self.Qformer.bert.encoder.layer:
-            layer.output = None
-            layer.intermediate = None
-        self.language_projection = nn.Linear(config.qformer_config.hidden_size,
-                                             config.text_config.hidden_size)
-        if config.use_decoder_only_language_model:
-            if isinstance(config.text_config, OPTConfig):
-                language_model = OPTForCausalLM(config.text_config)
-            else:
-                raise NotImplementedError
-=======
-        if config.get("train_mode",None)=="stage1":
-            self.train_stage1=True
+        if config.get("train_mode", None) == "stage1":
+            self.train_stage1 = True
             self.tokenizer = self.init_tokenizer()
-            self.Qformer = BertLMHeadModel.from_pretrained(pretrained_model_name_or_path=config.qformer_config,
-                                       encoder_width = self.visual_encoder.num_features,train_in_satge1=True,tokenizer_length=len(self.tokenizer))
+            self.Qformer = BertLMHeadModel.from_pretrained(
+                pretrained_model_name_or_path=config.qformer_config,
+                encoder_width=self.visual_encoder.num_features,
+                train_in_satge1=True,
+                tokenizer_length=len(self.tokenizer))
 
             state_dict = self.Qformer.state_dict()
             for name, param in self.Qformer.named_parameters():
                 if '_query' in name:
                     key_orig = name.replace('_query', '')
-                    param.copy_(state_dict[key_orig], False) ### problem
+                    param.copy_(state_dict[key_orig], False)  ### problem
 
             self.temp = self.create_parameter(
-                shape=(1, ), default_initializer=paddle.nn.initializer.Constant(value=0.07))
+                shape=(1, ),
+                default_initializer=paddle.nn.initializer.Constant(value=0.07))
             self.max_txt_len = config.get("max_txt_len")
->>>>>>> 68fa8c6a
         else:
             if config.use_decoder_only_language_model:
                 if "opt" in config.text_config:
-                    language_model = OPTForCausalLM.from_pretrained(config.text_config,load_state_as_np=True)
+                    language_model = OPTForCausalLM.from_pretrained(
+                        config.text_config, load_state_as_np=True)
                 else:
                     raise NotImplementedError
             else:
-<<<<<<< HEAD
-                raise NotImplementedError
-        self.language_model = language_model
-        for name, param in self.language_model.named_parameters():
-            param.stop_gradient = True
-        self.pad_token_id = config.text_config.pad_token_id
-=======
                 if "t5" in config.text_config:
-                    language_model = T5ForConditionalGeneration(config.text_config)
+                    language_model = T5ForConditionalGeneration(
+                        config.text_config)
                 else:
                     raise NotImplementedError
 
@@ -1910,60 +407,45 @@
                 param.stop_gradient = True
             self.pad_token_id = self.language_model.pad_token_id
 
-            self.Qformer = BertLMHeadModel.from_pretrained(pretrained_model_name_or_path=config.qformer_config,
-                                        encoder_width = self.visual_encoder.num_features,
-                                        train_in_satge1=False,
-                                        text_hidden_size=self.language_model.hidden_size)
+            self.Qformer = BertLMHeadModel.from_pretrained(
+                pretrained_model_name_or_path=config.qformer_config,
+                encoder_width=self.visual_encoder.num_features,
+                train_in_satge1=False,
+                text_hidden_size=self.language_model.hidden_size)
             self.Qformer.cls = None
             self.Qformer.bert.embeddings.word_embeddings = None
             self.Qformer.bert.embeddings.position_embeddings = None
             for layer in self.Qformer.bert.encoder.layer:
                 layer.output = None
                 layer.intermediate = None
->>>>>>> 68fa8c6a
 
     def get_input_embeddings(self) -> nn.Layer:
         return self.vision_model.embeddings.patch_embedding
 
-    def forward(
-<<<<<<< HEAD
+    def forward(self,
+                pixel_values: paddle.Tensor,
+                input_ids: paddle.Tensor=None,
+                attention_mask: Optional[paddle.Tensor]=None,
+                return_dict: Optional[bool]=None,
+                text_input_stage1: Optional[paddle.Tensor]=None,
+                **kwargs):
+
+        if self.train_stage1:
+            return self.forward_stage1(pixel_values, text_input_stage1)
+        else:
+            return self.forward_stage2(
+                pixel_values,
+                input_ids,
+                attention_mask,
+                return_dict, )
+
+    def forward_stage2(
             self,
             pixel_values: paddle.Tensor,
             input_ids: paddle.Tensor,
             attention_mask: Optional[paddle.Tensor]=None,
-            decoder_input_ids: Optional[paddle.Tensor]=None,
-            decoder_attention_mask: Optional[paddle.Tensor]=None,
-            output_attentions: Optional[bool]=None,
-            output_hidden_states: Optional[bool]=None,
-            labels: Optional[paddle.Tensor]=None,
             return_dict: Optional[bool]=None,
             **kwargs) -> Union[Tuple, Blip2ForConditionalGenerationModelOutput]:
-=======
-        self,
-        pixel_values: paddle.Tensor,
-        input_ids: paddle.Tensor = None,
-        attention_mask: Optional[paddle.Tensor] = None,
-        return_dict: Optional[bool] = None,
-        text_input_stage1: Optional[paddle.Tensor] = None,
-        **kwargs):
-
-        if self.train_stage1:
-            return self.forward_stage1(pixel_values,text_input_stage1)
-        else:
-            return self.forward_stage2( pixel_values,
-                                        input_ids,
-                                        attention_mask,
-                                        return_dict,)
-
-    def forward_stage2(
-        self,
-        pixel_values: paddle.Tensor,
-        input_ids: paddle.Tensor,
-        attention_mask: Optional[paddle.Tensor] = None,
-        return_dict: Optional[bool] = None,
-        **kwargs
-    ) -> Union[Tuple, Blip2ForConditionalGenerationModelOutput]:
->>>>>>> 68fa8c6a
         r"""
         Returns:
         Examples:
@@ -2007,19 +489,15 @@
         return_dict = (return_dict if return_dict is not None else
                        self.config.use_return_dict)
         with paddle.amp.auto_cast(level='O2'):
-            image_embeds = self.Qformer.ln_vision(self.visual_encoder(pixel_values))
+            image_embeds = self.Qformer.ln_vision(
+                self.visual_encoder(pixel_values))
         image_embeds = image_embeds.astype("float32")
 
         # step 2: forward the query tokens through the QFormer, using the image embeddings for cross-attention
-<<<<<<< HEAD
         image_attention_mask = paddle.ones(
             image_embeds.shape[:-1], dtype="int64")
-
-        query_tokens = self.query_tokens.expand([image_embeds.shape[0], -1, -1])
-=======
-        image_attention_mask = paddle.ones(image_embeds.shape[:-1], dtype="int64")
-        query_tokens = self.Qformer.query_tokens.expand([image_embeds.shape[0], -1, -1])
->>>>>>> 68fa8c6a
+        query_tokens = self.Qformer.query_tokens.expand(
+            [image_embeds.shape[0], -1, -1])
         query_outputs = self.Qformer.bert(
             query_embeds=query_tokens,
             encoder_hidden_states=image_embeds,
@@ -2055,157 +533,177 @@
                 return_dict=True,
                 labels=labels, )
             loss = outputs.loss
-        return Blip2ForConditionalGenerationModelOutput(
-            loss=loss,
-        )
-<<<<<<< HEAD
-
-    @paddle.no_grad()
-    def encode_image(
-            self,
-            pixel_values: paddle.Tensor,
-            **kwargs, ):
-        image_embeds = self.ln_vision(
-            self.visual_encoder(pixel_values.astype("float16")))
-        image_embeds = image_embeds.astype("float32")
-
-        image_attention_mask = paddle.ones(
-            image_embeds.shape[:-1], dtype="int64")
-
-        query_tokens = self.query_tokens.expand([image_embeds.shape[0], -1, -1])
-        query_outputs = self.Qformer.bert(
+        return Blip2ForConditionalGenerationModelOutput(loss=loss, )
+
+    def forward_stage1(self, pixel_values, text_input):
+        text = text_input
+
+        image = pixel_values
+        image_embeds = self.Qformer.ln_vision(self.visual_encoder(image))
+
+        image_atts = paddle.ones(image_embeds.shape[:-1], dtype="int64")
+        query_tokens = self.Qformer.query_tokens.expand(
+            shape=[image_embeds.shape[0], -1, -1])
+        query_output = self.Qformer.bert(
             query_embeds=query_tokens,
             encoder_hidden_states=image_embeds,
-            encoder_attention_mask=image_attention_mask,
-            return_dict=True, )
-        query_output = query_outputs[0]
-        return query_output
-
-=======
-
-    def forward_stage1(self, pixel_values,text_input):
-        text = text_input
-
-        image = pixel_values
-        image_embeds = self.Qformer.ln_vision(self.visual_encoder(image))
-
-        image_atts = paddle.ones(image_embeds.shape[:-1], dtype="int64")
-        query_tokens = self.Qformer.query_tokens.expand(shape=[image_embeds.shape[0], -1, -1])
-        query_output = self.Qformer.bert(query_embeds=query_tokens,
-            encoder_hidden_states=image_embeds, encoder_attention_mask=
-            image_atts, use_cache=True, return_dict=True)
-        image_feats = paddle.nn.functional.normalize(x=self.Qformer.vision_proj(
-            query_output.last_hidden_state), axis=-1)
-
-        text_tokens = self.tokenizer(text,
-                                     padding='max_length',
-                                     truncation=True,
-                                     max_length=self.max_txt_len,
-                                     return_attention_mask=True,
-                                     return_tensors="pd"
-                        )
-        text_output = self.Qformer.bert(text_tokens.input_ids,
-            attention_mask=text_tokens.attention_mask, return_dict=True)
-        text_feat = paddle.nn.functional.normalize(self.Qformer.text_proj(
-            text_output.last_hidden_state[:, 0, :]), axis=-1)
+            encoder_attention_mask=image_atts,
+            use_cache=True,
+            return_dict=True)
+        image_feats = paddle.nn.functional.normalize(
+            x=self.Qformer.vision_proj(query_output.last_hidden_state), axis=-1)
+
+        text_tokens = self.tokenizer(
+            text,
+            padding='max_length',
+            truncation=True,
+            max_length=self.max_txt_len,
+            return_attention_mask=True,
+            return_tensors="pd")
+        text_output = self.Qformer.bert(
+            text_tokens.input_ids,
+            attention_mask=text_tokens.attention_mask,
+            return_dict=True)
+        text_feat = paddle.nn.functional.normalize(
+            self.Qformer.text_proj(text_output.last_hidden_state[:, 0, :]),
+            axis=-1)
 
         ###============== Image-text Contrastive ===================###
         # image_feats_all = image_feats
         # text_feat_all = text_feat
         image_feats_all = concat_all_gather(image_feats)
         text_feat_all = concat_all_gather(text_feat)
-        sim_q2t = paddle.matmul(image_feats.unsqueeze(axis=1), text_feat_all.unsqueeze(axis=-1)).squeeze()
+        sim_q2t = paddle.matmul(
+            image_feats.unsqueeze(axis=1),
+            text_feat_all.unsqueeze(axis=-1)).squeeze()
         sim_i2t = sim_q2t.max(axis=-1)
         sim_i2t = sim_i2t / self.temp
-        sim_t2q = paddle.matmul(x=text_feat.unsqueeze(axis=1).unsqueeze(
-            axis=1), y=image_feats_all.transpose(perm=[0, 2, 1])).squeeze()
+        sim_t2q = paddle.matmul(
+            x=text_feat.unsqueeze(axis=1).unsqueeze(axis=1),
+            y=image_feats_all.transpose(perm=[0, 2, 1])).squeeze()
         sim_t2i = sim_t2q.max(axis=-1)
         sim_t2i = sim_t2i / self.temp
 
         rank = dist.get_rank()
         bs = image.shape[0]
 
-        targets = paddle.linspace(start=rank * bs, stop=rank * bs + bs - 1,
-            num=bs).astype(int)
-        one_hot_label = paddle.nn.functional.one_hot(targets, num_classes=sim_i2t.shape[1])
-        smooth_label = paddle.nn.functional.label_smooth(label=one_hot_label, epsilon=0.1)
+        targets = paddle.linspace(
+            start=rank * bs, stop=rank * bs + bs - 1, num=bs).astype(int)
+        one_hot_label = paddle.nn.functional.one_hot(
+            targets, num_classes=sim_i2t.shape[1])
+        smooth_label = paddle.nn.functional.label_smooth(
+            label=one_hot_label, epsilon=0.1)
         loss_itc = (paddle.nn.functional.cross_entropy(
             input=sim_i2t, label=smooth_label, soft_label=True) +
                     paddle.nn.functional.cross_entropy(
-            input=sim_t2i, label=smooth_label, soft_label=True)) / 2
+                        input=sim_t2i, label=smooth_label, soft_label=True)) / 2
         text_input_ids_world = concat_all_gather(text_tokens.input_ids)
-        text_attention_mask_world = concat_all_gather(text_tokens.attention_mask)
+        text_attention_mask_world = concat_all_gather(
+            text_tokens.attention_mask)
         image_embeds_world = all_gather_with_grad(image_embeds)
         with paddle.no_grad():
-            weights_t2i = paddle.nn.functional.softmax(x=sim_t2i, axis=1) + 0.0001
-            weights_t2i_list= paddle.chunk(weights_t2i,chunks=paddle.distributed.get_world_size(), axis=-1)
+            weights_t2i = paddle.nn.functional.softmax(
+                x=sim_t2i, axis=1) + 0.0001
+            weights_t2i_list = paddle.chunk(
+                weights_t2i,
+                chunks=paddle.distributed.get_world_size(),
+                axis=-1)
             weights_t2i_list[rank].fill_diagonal_(value=0)
-            weights_t2i = paddle.concat(weights_t2i_list,axis=-1)
-            weights_i2t = paddle.nn.functional.softmax(x=sim_i2t, axis=1) + 0.0001
-            weights_i2t_list= paddle.chunk(weights_i2t,chunks=paddle.distributed.get_world_size(), axis=-1)
+            weights_t2i = paddle.concat(weights_t2i_list, axis=-1)
+            weights_i2t = paddle.nn.functional.softmax(
+                x=sim_i2t, axis=1) + 0.0001
+            weights_i2t_list = paddle.chunk(
+                weights_i2t,
+                chunks=paddle.distributed.get_world_size(),
+                axis=-1)
             weights_i2t_list[rank].fill_diagonal_(value=0)
-            weights_i2t = paddle.concat(weights_i2t_list,axis=-1)
+            weights_i2t = paddle.concat(weights_i2t_list, axis=-1)
         image_embeds_neg = []
         for b in range(bs):
-            neg_idx = paddle.multinomial(x=weights_t2i[b], num_samples=1).item(
-                )
+            neg_idx = paddle.multinomial(x=weights_t2i[b], num_samples=1).item()
             image_embeds_neg.append(image_embeds_world[neg_idx])
         image_embeds_neg = paddle.stack(x=image_embeds_neg, axis=0)
         text_ids_neg = []
         text_atts_neg = []
         for b in range(bs):
-            neg_idx = paddle.multinomial(x=weights_i2t[b], num_samples=1).item(
-                )
+            neg_idx = paddle.multinomial(x=weights_i2t[b], num_samples=1).item()
             text_ids_neg.append(text_input_ids_world[neg_idx])
             text_atts_neg.append(text_attention_mask_world[neg_idx])
         text_ids_neg = paddle.stack(x=text_ids_neg, axis=0)
         text_atts_neg = paddle.stack(x=text_atts_neg, axis=0)
-        text_ids_all = paddle.concat(x=[text_tokens.input_ids, text_tokens.
-            input_ids, text_ids_neg], axis=0)
-        text_atts_all = paddle.concat(x=[text_tokens.attention_mask,
-            text_tokens.attention_mask, text_atts_neg], axis=0)
-        query_tokens_itm = self.Qformer.query_tokens.expand(shape=[text_ids_all.
-            shape[0], -1, -1])
-        query_atts_itm = paddle.ones(shape=query_tokens_itm.shape[:-1],
-            dtype='int64')
-        attention_mask_all = paddle.concat(x=[query_atts_itm, text_atts_all
-            ], axis=1)
-        image_embeds_all = paddle.concat(x=[image_embeds, image_embeds_neg,
-            image_embeds], axis=0)
-        image_atts_all = paddle.ones(shape=image_embeds_all.shape[:-1],
-            dtype='int64')
-        output_itm = self.Qformer.bert(text_ids_all, query_embeds=
-            query_tokens_itm, attention_mask=attention_mask_all,
-            encoder_hidden_states=image_embeds_all, encoder_attention_mask=
-            image_atts_all, return_dict=True)
-        vl_embeddings = output_itm.last_hidden_state[:, :query_tokens_itm.
-            shape[1], :]
+        text_ids_all = paddle.concat(
+            x=[text_tokens.input_ids, text_tokens.input_ids, text_ids_neg],
+            axis=0)
+        text_atts_all = paddle.concat(
+            x=[
+                text_tokens.attention_mask, text_tokens.attention_mask,
+                text_atts_neg
+            ],
+            axis=0)
+        query_tokens_itm = self.Qformer.query_tokens.expand(
+            shape=[text_ids_all.shape[0], -1, -1])
+        query_atts_itm = paddle.ones(
+            shape=query_tokens_itm.shape[:-1], dtype='int64')
+        attention_mask_all = paddle.concat(
+            x=[query_atts_itm, text_atts_all], axis=1)
+        image_embeds_all = paddle.concat(
+            x=[image_embeds, image_embeds_neg, image_embeds], axis=0)
+        image_atts_all = paddle.ones(
+            shape=image_embeds_all.shape[:-1], dtype='int64')
+        output_itm = self.Qformer.bert(
+            text_ids_all,
+            query_embeds=query_tokens_itm,
+            attention_mask=attention_mask_all,
+            encoder_hidden_states=image_embeds_all,
+            encoder_attention_mask=image_atts_all,
+            return_dict=True)
+        vl_embeddings = output_itm.last_hidden_state[:, :query_tokens_itm.shape[
+            1], :]
         vl_output = self.Qformer.itm_head(vl_embeddings)
         logits = vl_output.mean(axis=1)
 
-        itm_labels = paddle.concat([paddle.ones([bs], dtype='int64'),
-            paddle.zeros([2 * bs], dtype='int64')], axis=0)
-        loss_itm = paddle.nn.functional.cross_entropy(input=logits, label=
-            itm_labels)
+        itm_labels = paddle.concat(
+            [
+                paddle.ones(
+                    [bs], dtype='int64'), paddle.zeros(
+                        [2 * bs], dtype='int64')
+            ],
+            axis=0)
+        loss_itm = paddle.nn.functional.cross_entropy(
+            input=logits, label=itm_labels)
         ##================= Image Captioning ========================##
 
         decoder_input_ids = text_tokens.input_ids.clone()
         decoder_input_ids[:, (0)] = self.tokenizer.bos_token_id
-        labels = masked_fill(decoder_input_ids, decoder_input_ids == self.tokenizer.pad_token_id, -100)
+        labels = masked_fill(decoder_input_ids,
+                             decoder_input_ids == self.tokenizer.pad_token_id,
+                             -100)
         query_atts = paddle.ones(shape=query_tokens.shape[:-1], dtype='int64')
-        attention_mask = paddle.concat(x=[query_atts, text_tokens.
-            attention_mask], axis=1)
+        attention_mask = paddle.concat(
+            x=[query_atts, text_tokens.attention_mask], axis=1)
         #import pdb;pdb.set_trace()
-        lm_output = self.Qformer(decoder_input_ids, attention_mask=
-            attention_mask, past_key_values=query_output.past_key_values,
-            return_dict=True, labels=labels)
+        lm_output = self.Qformer(
+            decoder_input_ids,
+            attention_mask=attention_mask,
+            past_key_values=query_output.past_key_values,
+            return_dict=True,
+            labels=labels)
         loss_lm = lm_output.loss
-        return Blip2ForStage1ModelOutput(loss=loss_itc + loss_itm + loss_lm, loss_itc=
-            loss_itc, loss_itm=loss_itm, loss_lm=loss_lm)
+        return Blip2ForStage1ModelOutput(
+            loss=loss_itc + loss_itm + loss_lm,
+            loss_itc=loss_itc,
+            loss_itm=loss_itm,
+            loss_lm=loss_lm)
 
     @paddle.no_grad()
-    def generate_stage1(self, samples, use_nucleus_sampling=False, num_beams=3,
-        max_length=30, min_length=10, top_p=0.9, repetition_penalty=1.0):
+    def generate_stage1(self,
+                        samples,
+                        use_nucleus_sampling=False,
+                        num_beams=3,
+                        max_length=30,
+                        min_length=10,
+                        top_p=0.9,
+                        repetition_penalty=1.0):
         """
         Args:
             samples (dict): A dictionary containing the following keys:
@@ -2227,21 +725,30 @@
         else:
             num_beams = 1
         image_atts = paddle.ones(shape=image_embeds.shape[:-1], dtype='int64')
-        model_kwargs = {'encoder_hidden_states': image_embeds,
-            'encoder_attention_mask': image_atts}
-        input_ids = paddle.empty(shape=[image.shape[0], 1], dtype='int64').fill_(value=self.tokenizer.bos_token_id)
-        query_tokens = self.query_tokens.expand(shape=[image_embeds.shape[0
-            ], -1, -1])
-        outputs = self.Qformer.generate(input_ids=input_ids, query_embeds=
-            query_tokens, max_length=max_length, min_length=min_length,
-            num_beams=num_beams, do_sample=use_nucleus_sampling, top_p=
-            top_p, eos_token_id=self.tokenizer.sep_token_id, pad_token_id=
-            self.tokenizer.pad_token_id, **model_kwargs)
-        captions = self.tokenizer.batch_decode(outputs, skip_special_tokens
-            =True)
+        model_kwargs = {
+            'encoder_hidden_states': image_embeds,
+            'encoder_attention_mask': image_atts
+        }
+        input_ids = paddle.empty(
+            shape=[image.shape[0], 1],
+            dtype='int64').fill_(value=self.tokenizer.bos_token_id)
+        query_tokens = self.query_tokens.expand(
+            shape=[image_embeds.shape[0], -1, -1])
+        outputs = self.Qformer.generate(
+            input_ids=input_ids,
+            query_embeds=query_tokens,
+            max_length=max_length,
+            min_length=min_length,
+            num_beams=num_beams,
+            do_sample=use_nucleus_sampling,
+            top_p=top_p,
+            eos_token_id=self.tokenizer.sep_token_id,
+            pad_token_id=self.tokenizer.pad_token_id,
+            **model_kwargs)
+        captions = self.tokenizer.batch_decode(
+            outputs, skip_special_tokens=True)
         return captions
 
->>>>>>> 68fa8c6a
     @paddle.no_grad()
     def generate(
             self,
@@ -2262,16 +769,12 @@
             captions (list): A list of strings of length batch_size * num_captions.
         """
         batch_size = pixel_values.shape[0]
-<<<<<<< HEAD
-        image_embeds = self.ln_vision(self.visual_encoder(pixel_values))
+        image_embeds = self.Qformer.ln_vision(self.visual_encoder(pixel_values))
         image_attention_mask = paddle.ones(
             image_embeds.shape[:-1], dtype="int64")
-=======
-        image_embeds = self.Qformer.ln_vision(self.visual_encoder(pixel_values))
-        image_attention_mask = paddle.ones(image_embeds.shape[:-1], dtype="int64")
->>>>>>> 68fa8c6a
-
-        query_tokens = self.Qformer.query_tokens.expand([image_embeds.shape[0], -1, -1])
+
+        query_tokens = self.Qformer.query_tokens.expand(
+            [image_embeds.shape[0], -1, -1])
         query_outputs = self.Qformer.bert(
             query_embeds=query_tokens,
             encoder_hidden_states=image_embeds,
@@ -2313,28 +816,29 @@
 
     @paddle.no_grad()
     def encode_image(
-        self,
-        pixel_values: paddle.Tensor,
-        **kwargs,
-    ):
-        image_embeds = self.ln_vision(self.visual_encoder(pixel_values.astype("float16")))
+            self,
+            pixel_values: paddle.Tensor,
+            **kwargs, ):
+        image_embeds = self.ln_vision(
+            self.visual_encoder(pixel_values.astype("float16")))
         image_embeds = image_embeds.astype("float32")
 
-        image_attention_mask = paddle.ones(image_embeds.shape[:-1], dtype="int64")
+        image_attention_mask = paddle.ones(
+            image_embeds.shape[:-1], dtype="int64")
 
         query_tokens = self.query_tokens.expand([image_embeds.shape[0], -1, -1])
         query_outputs = self.Qformer.bert(
             query_embeds=query_tokens,
             encoder_hidden_states=image_embeds,
             encoder_attention_mask=image_attention_mask,
-            return_dict=True,
-        )
+            return_dict=True, )
         query_output = query_outputs[0]
         return query_output
 
 
-
 from contextlib import contextmanager
+
+
 @contextmanager
 def dtype_guard(dtype="float32"):
     origin_dtype = paddle.get_default_dtype()
